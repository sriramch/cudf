--- conflicted
+++ resolved
@@ -1,26 +1,5 @@
-<<<<<<< HEAD
 import cudf  # noqa: F401
 from cudf.core.abc import Serializable
-=======
-import pickle
-
-import cudf
-import cudf.core.groupby.groupby
-
-# all (de-)serializations are attached to cudf Objects:
-# Series/DataFrame/Index/Column/Buffer/etc
-serializable_classes = (
-    cudf.CategoricalDtype,
-    cudf.DataFrame,
-    cudf.Index,
-    cudf.MultiIndex,
-    cudf.Series,
-    cudf.core.groupby.groupby.GroupBy,
-    cudf.core.groupby.groupby._Grouping,
-    cudf.core.column.column.ColumnBase,
-    cudf.core.buffer.Buffer,
-)
->>>>>>> 8bdcba35
 
 try:
     from distributed.protocol import dask_deserialize, dask_serialize
