--- conflicted
+++ resolved
@@ -239,16 +239,12 @@
         else:
             if is_list_like(data):
                 if len(data) > 0 and is_scalar(data[0]):
-<<<<<<< HEAD
-                    self._from_columns([data], index=index, columns=columns)
-=======
                     new_df = self._from_columns(
                         [data], index=index, columns=columns
                     )
                     self._data = new_df._data
                     self._index = new_df._index
                     self.columns = new_df.columns
->>>>>>> 40504d6c
                 else:
                     self._init_from_list_like(
                         data, index=index, columns=columns
@@ -4434,14 +4430,6 @@
         )
         return self.as_gpu_matrix()
 
-<<<<<<< HEAD
-    def _from_columns(self, cols, index=None, columns=None):
-        """
-        Construct a DataFrame from a list of Columns
-        """
-        self._init_from_dict_like(
-            dict(zip(range(len(cols)), cols)), index=index, columns=columns
-=======
     @classmethod
     def _from_columns(cls, cols, index=None, columns=None):
         """
@@ -4451,7 +4439,6 @@
             data=dict(zip(range(len(cols)), cols)),
             index=index,
             columns=columns,
->>>>>>> 40504d6c
         )
 
     def quantile(
