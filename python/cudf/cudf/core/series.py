--- conflicted
+++ resolved
@@ -620,25 +620,6 @@
         else:
             lhs, rhs = self, other
         rhs = self._normalize_binop_value(rhs)
-<<<<<<< HEAD
-        outcol = lhs._column.binary_operator(fn, rhs, reflect=reflect)
-        result = lhs._copy_construct(data=outcol, name=result_name)
-        libcudfxx.nvtx.range_pop()
-        return result
-
-    def _rbinaryop(self, other, fn):
-        """
-        Internal util to call a binary operator *fn* on operands *self*
-        and *other* for reflected operations.  Return the output Series.
-        The output dtype is determined by the input operands.
-        """
-        return self._binaryop(other, fn, reflect=True)
-
-    def _filled_binaryop(self, other, fn, fill_value=None, reflect=False):
-        def func(lhs, rhs):
-            return fn(rhs, lhs) if reflect else fn(lhs, rhs)
-=======
->>>>>>> 90707409
 
         if fn == "truediv":
             if str(lhs.dtype) in truediv_int_dtype_corrections:
@@ -667,7 +648,7 @@
 
         outcol = lhs._column.binary_operator(fn, rhs, reflect=reflect)
         result = lhs._copy_construct(data=outcol, name=result_name)
-        libcudf.nvtx.nvtx_range_pop()
+        libcudfxx.nvtx.nvtx_range_pop()
         return result
 
     def add(self, other, fill_value=None, axis=0):
@@ -990,27 +971,6 @@
         else:
             return self._column.normalize_binop_value(other)
 
-<<<<<<< HEAD
-    def _unordered_compare(self, other, cmpops):
-        libcudfxx.nvtx.range_push("CUDF_UNORDERED_COMP", "orange")
-        result_name = utils.get_result_name(self, other)
-        other = self._normalize_binop_value(other)
-        outcol = self._column.unordered_compare(cmpops, other)
-        result = self._copy_construct(data=outcol, name=result_name)
-        libcudfxx.nvtx.range_pop()
-        return result
-
-    def _ordered_compare(self, other, cmpops):
-        libcudfxx.nvtx.range_push("CUDF_ORDERED_COMP", "orange")
-        result_name = utils.get_result_name(self, other)
-        other = self._normalize_binop_value(other)
-        outcol = self._column.ordered_compare(cmpops, other)
-        result = self._copy_construct(data=outcol, name=result_name)
-        libcudfxx.nvtx.range_pop()
-        return result
-
-=======
->>>>>>> 90707409
     def eq(self, other, fill_value=None, axis=0):
         """Equal to of series and other, element-wise
         (binary operator eq).
