--- conflicted
+++ resolved
@@ -6,26 +6,16 @@
 # cython: language_level = 3
 
 from libc.stdlib cimport free
-<<<<<<< HEAD
 from libcpp.vector cimport vector
-=======
->>>>>>> 53167c96
 
 from cudf.bindings.cudf_cpp cimport *
 from cudf.bindings.cudf_cpp import *
 from cudf.bindings.utils cimport *
-<<<<<<< HEAD
 from cudf.bindings.copying cimport cols_view_from_cols, free_table
 from cudf.bindings.copying import clone_columns_with_size
 from cudf.dataframe.column import Column
 from cudf.dataframe.buffer import Buffer
 
-=======
-
-from cudf.bindings.copying cimport cols_view_from_cols, free_table
-from cudf.bindings.copying import clone_columns_with_size
-from cudf.dataframe.column import Column
->>>>>>> 53167c96
 from cudf.bindings.stream_compaction cimport *
 
 
@@ -100,10 +90,7 @@
     free(c_mask_col)
 
     return columns_from_table(&c_out_table)
-<<<<<<< HEAD
-=======
 
->>>>>>> 53167c96
 
 def apply_drop_nulls(cols, how="any", subset=None, thresh=None):
     cdef cudf_table c_out_table
@@ -120,31 +107,9 @@
     elif how == "all":
         keep_threshold = 0
 
-<<<<<<< HEAD
-def apply_drop_nulls(cols, how="any", subset=None, thresh=None):
-    cdef cudf_table c_out_table
-    cdef cudf_table* c_in_table = table_from_columns(cols)
-    cdef cudf_table* c_keys_table = (table_from_columns(cols) if subset is None
-                                     else table_from_columns(subset))
-
-    cdef any_or_all drop_if
-    if how == "any":
-        drop_if = ANY
-    else:
-        drop_if = ALL
-
-    cdef gdf_size_type valid_threshold = 0
-    if thresh:
-        valid_threshold = thresh
-
-    with nogil:
-        c_out_table = drop_nulls(c_in_table[0], c_keys_table[0],
-                                 drop_if, valid_threshold)
-=======
     with nogil:
         c_out_table = drop_nulls(c_in_table[0], c_keys_table[0],
                                  keep_threshold)
->>>>>>> 53167c96
 
     free(c_in_table)
     free(c_keys_table)
