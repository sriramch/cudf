# Copyright (c) 2018-2019, NVIDIA CORPORATION.

from __future__ import print_function, division

import inspect
import random
from collections import OrderedDict
from collections.abc import Sequence, Mapping
import logging
import warnings
import numbers
import itertools

import numpy as np
import pandas as pd
import pyarrow as pa
from pandas.api.types import is_dict_like

from types import GeneratorType

from librmm_cffi import librmm as rmm

import cudf
from cudf import formatting
from cudf.utils import cudautils, queryutils, applyutils, utils, ioutils
from cudf.dataframe.index import as_index, Index, RangeIndex
from cudf.dataframe.series import Series
from cudf.settings import NOTSET, settings
from cudf.comm.serialize import register_distributed_serializer
from cudf.dataframe.categorical import CategoricalColumn
from cudf.dataframe.buffer import Buffer
from cudf.bindings.nvtx import nvtx_range_push, nvtx_range_pop
from cudf.bindings import copying as cpp_copying
from cudf._sort import get_sorted_inds
from cudf.dataframe import columnops
from cudf.indexing import _DataFrameLocIndexer, _DataFrameIlocIndexer
from cudf.utils.docutils import copy_docstring
from cudf.window import Rolling

import cudf.bindings.join as cpp_join
import cudf.bindings.hash as cpp_hash
from cudf.bindings.stream_compaction import (
        apply_drop_duplicates as cpp_drop_duplicates
        )


def _unique_name(existing_names, suffix="_unique_name"):
    ret = suffix
    i = 1
    while ret in existing_names:
        ret = "%s_%d" % (suffix, i)
        i += 1
    return ret


def _reverse_op(fn):
    return {
        'add':              'radd',
        'radd':             'add',
        'sub':              'rsub',
        'rsub':             'sub',
        'mul':              'rmul',
        'rmul':             'mul',
        'mod':              'rmod',
        'rmod':             'mod',
        'pow':              'rpow',
        'rpow':             'pow',
        'floordiv':         'rfloordiv',
        'rfloordiv':        'floordiv',
        'truediv':          'rtruediv',
        'rtruediv':         'truediv',
        '__add__':          '__radd__',
        '__radd__':         '__add__',
        '__sub__':          '__rsub__',
        '__rsub__':         '__sub__',
        '__mul__':          '__rmul__',
        '__rmul__':         '__mul__',
        '__mod__':          '__rmod__',
        '__rmod__':         '__mod__',
        '__pow__':          '__rpow__',
        '__rpow__':         '__pow__',
        '__floordiv__':     '__rfloordiv__',
        '__rfloordiv__':    '__floordiv__',
        '__truediv__':      '__rtruediv__',
        '__rtruediv__':     '__truediv__',
    }[fn]


class DataFrame(object):
    """
    A GPU Dataframe object.

    Examples
    --------

    Build dataframe with `__setitem__`:

    >>> import cudf
    >>> df = cudf.DataFrame()
    >>> df['key'] = [0, 1, 2, 3, 4]
    >>> df['val'] = [float(i + 10) for i in range(5)]  # insert column
    >>> print(df)
       key   val
    0    0  10.0
    1    1  11.0
    2    2  12.0
    3    3  13.0
    4    4  14.0

    Build dataframe with initializer:

    >>> import cudf
    >>> import numpy as np
    >>> from datetime import datetime, timedelta
    >>> ids = np.arange(5)

    Create some datetime data

    >>> t0 = datetime.strptime('2018-10-07 12:00:00', '%Y-%m-%d %H:%M:%S')
    >>> datetimes = [(t0+ timedelta(seconds=x)) for x in range(5)]
    >>> dts = np.array(datetimes, dtype='datetime64')

    Create the GPU DataFrame

    >>> df = cudf.DataFrame([('id', ids), ('datetimes', dts)])
    >>> df
        id                datetimes
    0    0  2018-10-07T12:00:00.000
    1    1  2018-10-07T12:00:01.000
    2    2  2018-10-07T12:00:02.000
    3    3  2018-10-07T12:00:03.000
    4    4  2018-10-07T12:00:04.000

    Convert from a Pandas DataFrame:

    >>> import pandas as pd
    >>> import cudf
    >>> pdf = pd.DataFrame({'a': [0, 1, 2, 3],'b': [0.1, 0.2, None, 0.3]})
    >>> df = cudf.from_pandas(pdf)
    >>> df
      a b
    0 0 0.1
    1 1 0.2
    2 2 nan
    3 3 0.3
    """

    def __init__(self, name_series=None, index=None):
        if index is None:
            index = RangeIndex(start=0)
        self._index = as_index(index)
        self._size = len(index)
        self._cols = OrderedDict()
        # has initializer?
        if name_series is not None:
            if isinstance(name_series, dict):
                name_series = name_series.items()
            for k, series in name_series:
                self.add_column(k, series, forceindex=index is not None)

    def serialize(self, serialize):
        header = {}
        frames = []
        header['index'], index_frames = serialize(self._index)
        header['index_frame_count'] = len(index_frames)
        frames.extend(index_frames)
        # Use the column directly to avoid duplicating the index
        columns = [col._column for col in self._cols.values()]
        serialized_columns = zip(*map(serialize, columns))
        header['columns'], column_frames = serialized_columns
        for h, f in zip(header['columns'], column_frames):
            h['frame_count'] = len(f)
        header['column_names'] = tuple(self._cols)
        for f in column_frames:
            frames.extend(f)
        return header, frames

    @classmethod
    def deserialize(cls, deserialize, header, frames):
        # Reconstruct the index
        index_header = header['index']
        index_frames = frames[:header['index_frame_count']]
        index = deserialize(index_header, index_frames)
        # Reconstruct the columns
        column_frames = frames[header['index_frame_count']:]
        columns = []
        for k, meta in zip(header['column_names'], header['columns']):
            col_frame_count = meta['frame_count']
            colobj = deserialize(meta, column_frames[:col_frame_count])
            columns.append((k, colobj))
            # Advance frames
            column_frames = column_frames[col_frame_count:]
        return cls(columns, index=index)

    @property
    def dtypes(self):
        """Return the dtypes in this object."""
        return pd.Series([x.dtype for x in self._cols.values()],
                         index=self._cols.keys())

    @property
    def shape(self):
        """Returns a tuple representing the dimensionality of the DataFrame.
        """
        return len(self), len(self._cols)

    @property
    def ndim(self):
        """Dimension of the data. DataFrame ndim is always 2.
        """
        return 2

    def __dir__(self):
        o = set(dir(type(self)))
        o.update(self.__dict__)
        o.update(c for c in self.columns if
                 (isinstance(c, pd.compat.string_types) and
                  pd.compat.isidentifier(c)))
        return list(o)

    def __getattr__(self, key):
        if key != '_cols' and key in self._cols:
            return self[key]

        raise AttributeError("'DataFrame' object has no attribute %r" % key)

    def __getitem__(self, arg):
        """
        If *arg* is a ``str`` or ``int`` type, return the column Series.
        If *arg* is a ``slice``, return a new DataFrame with all columns
        sliced to the specified range.
        If *arg* is an ``array`` containing column names, return a new
        DataFrame with the corresponding columns.
        If *arg* is a ``dtype.bool array``, return the rows marked True

        Examples
        --------
        >>> df = DataFrame([('a', list(range(20))),
        ...                 ('b', list(range(20))),
        ...                 ('c', list(range(20)))])
        >>> print(df[:4])    # get first 4 rows of all columns
           a  b  c
        0  0  0  0
        1  1  1  1
        2  2  2  2
        3  3  3  3
        >>> print(df[-5:])  # get last 5 rows of all columns
            a   b   c
        15  15  15  15
        16  16  16  16
        17  17  17  17
        18  18  18  18
        19  19  19  19
        >>> print(df[['a', 'c']]) # get columns a and c
           a  c
        0  0  0
        1  1  1
        2  2  2
        3  3  3
        4  4  4
        5  5  5
        6  6  6
        7  7  7
        8  8  8
        9  9  9
        >>> print(df[[True, False, True, False]]) # mask the entire dataframe,
        # returning the rows specified in the boolean mask
        """
        if isinstance(self.columns, cudf.dataframe.multiindex.MultiIndex) and\
           isinstance(arg, tuple):
            return self.columns._get_column_major(self, arg)
        if utils.is_single_value(arg) or isinstance(arg, tuple):
            s = self._cols[arg]
            s.name = arg
            s.index = self.index
            return s
        elif isinstance(arg, slice):
            df = DataFrame()
            for k, col in self._cols.items():
                df[k] = col[arg]
            return df
        elif isinstance(arg, (list, np.ndarray, pd.Series,
                        Series, Index, pd.Index)):
            mask = arg
            if isinstance(mask, list):
                mask = np.array(mask)
            df = DataFrame()
            if(mask.dtype == 'bool'):
                # New df-wide index
                selvals, selinds = columnops.column_select_by_boolmask(
                        columnops.as_column(self.index), Series(mask))
                index = self.index.take(selinds.to_gpu_array())
                for col in self._cols:
                    df[col] = Series(self._cols[col][arg], index=index)
                df = df.set_index(index)
            else:
                for col in arg:
                    df[col] = self[col]
            return df
        elif isinstance(arg, DataFrame):
            return self.mask(arg)
        else:
            msg = "__getitem__ on type {!r} is not supported"
            raise TypeError(msg.format(type(arg)))

    def mask(self, other):
        df = self.copy()
        for col in self.columns:
            if col in other.columns:
                boolbits = cudautils.compact_mask_bytes(
                           other[col].to_gpu_array())
            else:
                boolbits = cudautils.make_empty_mask(len(self[col]))
            df[col]._column = df[col]._column.set_mask(boolbits)
        return df

    def __setitem__(self, name, col):
        """Add/set column by *name or DataFrame*
        """
        if isinstance(name, DataFrame):
            for col_name in self._cols:
                mask = name[col_name]
                self._cols[col_name] = self._cols[col_name] \
                                           .masked_assign(value=col, mask=mask)

        elif name in self._cols:
            self._cols[name] = self._prepare_series_for_add(col)
        else:
            self.add_column(name, col)

    def __delitem__(self, name):
        """
        Drop the given column by *name*.
        """
        self._drop_column(name)

    def __sizeof__(self):
        columns = sum(col._column.__sizeof__() for col in self._cols.values())
        index = self._index.__sizeof__()
        return columns + index

    def __len__(self):
        """
        Returns the number of rows
        """
        return self._size

    def __array_ufunc__(self, ufunc, method, *inputs, **kwargs):
        import cudf
        if (method == '__call__' and hasattr(cudf, ufunc.__name__)):
            func = getattr(cudf, ufunc.__name__)
            return func(self)
        else:
            return NotImplemented

    @property
    def empty(self):
        return not len(self)

    def _get_numeric_data(self):
        """ Return a dataframe with only numeric data types """
        columns = [c for c, dt in self.dtypes.items()
                   if dt != object and
                   not pd.api.types.is_categorical_dtype(dt)]
        return self[columns]

    def assign(self, **kwargs):
        """
        Assign columns to DataFrame from keyword arguments.

        Examples
        --------
        >>> import cudf
        >>> df = cudf.DataFrame()
        >>> df = df.assign(a=[0, 1, 2], b=[3, 4, 5])
        >>> print(df)
           a  b
        0  0  3
        1  1  4
        2  2  5
        """
        new = self.copy()
        for k, v in kwargs.items():
            new[k] = v
        return new

    def head(self, n=5):
        """
        Returns the first n rows as a new DataFrame

        Examples
        --------
        >>> import cudf
        >>> df = cudf.DataFrame()
        >>> df['key'] = [0, 1, 2, 3, 4]
        >>> df['val'] = [float(i + 10) for i in range(5)]  # insert column
        >>> print(df.head(2))
           key   val
        0    0  10.0
        1    1  11.0
        """
        return self.iloc[:n]

    def tail(self, n=5):
        """
        Returns the last n rows as a new DataFrame

        Examples
        --------
        >>> import cudf
        >>> df = cudf.DataFrame()
        >>> df['key'] = [0, 1, 2, 3, 4]
        >>> df['val'] = [float(i + 10) for i in range(5)]  # insert column
        >>> print(df.tail(2))
           key   val
        3    3  13.0
        4    4  14.0

        """
        if n == 0:
            return self.iloc[0:0]

        return self.iloc[-n:]

    def to_string(self, nrows=NOTSET, ncols=NOTSET):
        """
        Convert to string

        Parameters
        ----------
        nrows : int
            Maximum number of rows to show.
            If it is None, all rows are shown.

        ncols : int
            Maximum number of columns to show.
            If it is None, all columns are shown.

        Examples
        --------
        >>> import cudf
        >>> df = cudf.DataFrame()
        >>> df['key'] = [0, 1, 2]
        >>> df['val'] = [float(i + 10) for i in range(3)]
        >>> df.to_string()
        '   key   val\\n0    0  10.0\\n1    1  11.0\\n2    2  12.0'
        """
        if isinstance(self.index, cudf.dataframe.multiindex.MultiIndex) or\
           isinstance(self.columns, cudf.dataframe.multiindex.MultiIndex):
            raise TypeError("You're trying to print a DataFrame that contains "
                            "a MultiIndex. Print this dataframe with "
                            ".to_pandas()")
        if nrows is NOTSET:
            nrows = settings.formatting.get('nrows')
        if ncols is NOTSET:
            ncols = settings.formatting.get('ncols')

        if nrows is None:
            nrows = len(self)
        else:
            nrows = min(nrows, len(self))  # cap row count

        if ncols is None:
            ncols = len(self.columns)
        else:
            ncols = min(ncols, len(self.columns))  # cap col count

        more_cols = len(self.columns) - ncols
        more_rows = len(self) - nrows

        # Prepare cells
        cols = OrderedDict()
        dtypes = OrderedDict()
        if hasattr(self, 'multi_cols'):
            use_cols = list(range(len(self.columns)))
        else:
            use_cols = list(self.columns[:ncols - 1])
            if ncols > 0:
                use_cols.append(self.columns[-1])

        for h in use_cols:
            cols[h] = self[h].values_to_string(nrows=nrows)
            dtypes[h] = self[h].dtype

        # Format into a table
        return formatting.format(index=self._index, cols=cols, dtypes=dtypes,
                                 show_headers=True, more_cols=more_cols,
                                 more_rows=more_rows, min_width=2)

    def __str__(self):
        nrows = settings.formatting.get('nrows') or 10
        ncols = settings.formatting.get('ncols') or 8
        return self.to_string(nrows=nrows, ncols=ncols)

    def __repr__(self):
        return "<cudf.DataFrame ncols={} nrows={} >".format(
            len(self.columns),
            len(self),
        )

    # unary, binary, rbinary, orderedcompare, unorderedcompare
    def _apply_op(self, fn, other=None, fill_value=None):
        result = DataFrame()
        result.set_index(self.index)

        def op(lhs, rhs):
            if fill_value is None:
                return getattr(lhs, fn)(rhs)
            else:
                return getattr(lhs, fn)(rhs, fill_value)

        if other is None:
            for col in self._cols:
                result[col] = getattr(self._cols[col], fn)()
            return result
        elif isinstance(other, Sequence):
            for k, col in enumerate(self._cols):
                result[col] = getattr(self._cols[col], fn)(other[k])
        elif isinstance(other, DataFrame):
            max_num_rows = max(self.shape[0], other.shape[0])

            def fallback(col, fn):
                if fill_value is None:
                    return Series.from_masked_array(
                        data=rmm.device_array(max_num_rows, dtype='float64'),
                        mask=cudautils.make_empty_mask(max_num_rows))
                else:
                    return getattr(col, fn)(fill_value)

            for col in self._cols:
                if col not in other._cols:
                    result[col] = fallback(self._cols[col], fn)
            for col in other._cols:
                if col in self._cols:
                    if self.shape[0] != other.shape[0]:
                        raise NotImplementedError(
                                "%s on columns with different "
                                "length is not supported", fn)
                    result[col] = op(self._cols[col], other._cols[col])
                else:
                    result[col] = fallback(other._cols[col], _reverse_op(fn))
        elif isinstance(other, Series):
            raise NotImplementedError(
                    "Series to DataFrame arithmetic not supported "
                    "until strings can be used as indices. Try converting your"
                    " Series into a DataFrame first.")
        elif isinstance(other, numbers.Number):
            for col in self._cols:
                result[col] = op(self._cols[col], other)
        else:
            raise NotImplementedError(
                    "DataFrame operations with " + str(type(other)) + " not "
                    "supported at this time.")
        return result

    def add(self, other, fill_value=None):
        return self._apply_op('add', other, fill_value)

    def __add__(self, other):
        return self._apply_op('__add__', other)

    def radd(self, other, fill_value=None):
        return self._apply_op('radd', other, fill_value)

    def __radd__(self, other):
        return self._apply_op('__radd__', other)

    def sub(self, other, fill_value=None):
        return self._apply_op('sub', other, fill_value)

    def __sub__(self, other):
        return self._apply_op('__sub__', other)

    def rsub(self, other, fill_value=None):
        return self._apply_op('rsub', other, fill_value)

    def __rsub__(self, other):
        return self._apply_op('__rsub__', other)

    def mul(self, other, fill_value=None):
        return self._apply_op('mul', other, fill_value)

    def __mul__(self, other):
        return self._apply_op('__mul__', other)

    def rmul(self, other, fill_value=None):
        return self._apply_op('rmul', other, fill_value)

    def __rmul__(self, other):
        return self._apply_op('__rmul__', other)

    def mod(self, other, fill_value=None):
        return self._apply_op('mod', other, fill_value)

    def __mod__(self, other):
        return self._apply_op('__mod__', other)

    def rmod(self, other, fill_value=None):
        return self._apply_op('rmod', other, fill_value)

    def __rmod__(self, other):
        return self._apply_op('__rmod__', other)

    def pow(self, other, fill_value=None):
        return self._apply_op('pow', other, fill_value)

    def __pow__(self, other):
        return self._apply_op('__pow__', other)

    def rpow(self, other, fill_value=None):
        return self._apply_op('rpow', other, fill_value)

    def __rpow__(self, other):
        return self._apply_op('__pow__', other)

    def floordiv(self, other, fill_value=None):
        return self._apply_op('floordiv', other, fill_value)

    def __floordiv__(self, other):
        return self._apply_op('__floordiv__', other)

    def rfloordiv(self, other, fill_value=None):
        return self._apply_op('rfloordiv', other, fill_value)

    def __rfloordiv__(self, other):
        return self._apply_op('__rfloordiv__', other)

    def truediv(self, other, fill_value=None):
        return self._apply_op('truediv', other, fill_value)

    def __truediv__(self, other):
        return self._apply_op('__truediv__', other)

    def rtruediv(self, other, fill_value=None):
        return self._apply_op('rtruediv', other, fill_value)

    def __rtruediv__(self, other):
        return self._apply_op('__rtruediv__', other)

    __div__ = __truediv__

    def __and__(self, other):
        return self._apply_op('__and__', other)

    def __or__(self, other):
        return self._apply_op('__or__', other)

    def __xor__(self, other):
        return self._apply_op('__xor__', other)

    def __eq__(self, other):
        return self._apply_op('__eq__', other)

    def __ne__(self, other):
        return self._apply_op('__ne__', other)

    def __lt__(self, other):
        return self._apply_op('__lt__', other)

    def __le__(self, other):
        return self._apply_op('__le__', other)

    def __gt__(self, other):
        return self._apply_op('__gt__', other)

    def __ge__(self, other):
        return self._apply_op('__ge__', other)

    def __invert__(self):
        return self._apply_op('__invert__')

    def __neg__(self):
        return self._apply_op('__neg__')

    def __abs__(self):
        return self._apply_op('__abs__')

    def __iter__(self):
        return iter(self.columns)

    def equals(self, other):
        for col in self.columns:
            if col not in other.columns:
                return False
            if not self[col].equals(other[col]):
                return False
        if not self.index.equals(other.index):
            return False
        return True

    def sin(self):
        return self._apply_op('sin')

    def cos(self):
        return self._apply_op('cos')

    def tan(self):
        return self._apply_op('tan')

    def asin(self):
        return self._apply_op('asin')

    def acos(self):
        return self._apply_op('acos')

    def atan(self):
        return self._apply_op('atan')

    def exp(self):
        return self._apply_op('exp')

    def log(self):
        return self._apply_op('log')

    def sqrt(self):
        return self._apply_op('sqrt')

    def iteritems(self):
        """ Iterate over column names and series pairs """
        for k in self:
            yield (k, self[k])

    @property
    def loc(self):
        """
        Returns a label-based indexer for row-slicing and column selection.

        Examples
        --------
        >>> df = DataFrame([('a', list(range(20))),
        ...                 ('b', list(range(20))),
        ...                 ('c', list(range(20)))])

        Get the row by index label from 'a' and 'b' columns

        >>> df.loc[0, ['a', 'b']]
        a    0
        b    0

        Get rows from index 2 to index 5 from 'a' and 'b' columns.

        >>> df.loc[2:5, ['a', 'b']]
           a  b
        2  2  2
        3  3  3
        4  4  4
        5  5  5

        Get the every 3rd rows from index 2 to 10 from 'a' and 'b'

        >>> df.loc[2:10:3, ['a', 'b']]
            a    b
        2   2    2
        5   5    5
        8   8    8
        """
        return _DataFrameLocIndexer(self)

    @property
    def iloc(self):
        """
        Returns a  integer-location based indexer for selection by position.

        Examples
        --------
        >>> df = DataFrame([('a', list(range(20))),
        ...                 ('b', list(range(20))),
        ...                 ('c', list(range(20)))])
        >>> df.iloc[1]  # get the row from index 1st
        a    1
        b    1
        c    1
        >>> df.iloc[[0, 2, 9, 18]]  # get the rows from indices 0,2,9 and 18.
              a    b    c
         0    0    0    0
         2    2    2    2
         9    9    9    9
        18   18   18   18
        >>> df.iloc[3:10:2]  # get the rows using slice indices
             a    b    c
        3    3    3    3
        5    5    5    5
        7    7    7    7
        9    9    9    9
        """
        return _DataFrameIlocIndexer(self)

    @property
    def columns(self):
        """Returns a tuple of columns
        """
        if hasattr(self, 'multi_cols'):
            return self.multi_cols
        else:
            return pd.Index(self._cols)

    @columns.setter
    def columns(self, columns):
        if isinstance(columns, Index):
            if len(columns) != len(self.columns):
                msg = f"Length mismatch: Expected axis has %d elements, "\
                        "new values have %d elements"\
                        % (len(self.columns), len(columns))
                raise ValueError(msg)
            """
            new_names = []
            for idx, name in enumerate(columns):
                new_names.append(name)
            self._rename_columns(new_names)
            """
            self.multi_cols = columns
        else:
            if hasattr(self, 'multi_cols'):
                delattr(self, 'multi_cols')
            self._rename_columns(columns)

    def _rename_columns(self, new_names):
        old_cols = list(self._cols.keys())
        l_old_cols = len(old_cols)
        l_new_cols = len(new_names)
        if l_new_cols != l_old_cols:
            msg = f'Length of new column names: {l_new_cols} does not ' \
                  'match length of previous column names: {l_old_cols}'
            raise ValueError(msg)

        mapper = dict(zip(old_cols, new_names))
        self.rename(mapper=mapper, inplace=True)

    @property
    def index(self):
        """Returns the index of the DataFrame
        """
        return self._index

    @index.setter
    def index(self, _index):
        if isinstance(_index, cudf.dataframe.multiindex.MultiIndex):
            if len(self) > 0 and len(_index) != len(self):
                msg = f"Length mismatch: Expected axis has "\
                       "%d elements, new values "\
                       "have %d elements"\
                       % (len(self[self.columns[0]]), len(_index))
                raise ValueError(msg)
            self._index = _index
            for k in self.columns:
                self[k]._index = _index
            return

        new_length = len(_index)
        old_length = len(self._index)

        if new_length != old_length:
            msg = f"Length mismatch: Expected axis has "\
                   "%d elements, new values "\
                   "have %d elements"\
                   % (old_length, new_length)
            raise ValueError(msg)

        # try to build an index from generic _index
        idx = as_index(_index)
        self._index = idx
        for k in self.columns:
            self[k]._index = idx

    def reindex(self, labels=None, axis=0, index=None, columns=None,
                copy=True):
        """Return a new DataFrame whose axes conform to a new index

        ``DataFrame.reindex`` supports two calling conventions
        * ``(index=index_labels, columns=column_names)``
        * ``(labels, axis={0 or 'index', 1 or 'columns'})``

        Parameters
        ----------
        labels : Index, Series-convertible, optional, default None
        axis : {0 or 'index', 1 or 'columns'}, optional, default 0
        index : Index, Series-convertible, optional, default None
            Shorthand for ``df.reindex(labels=index_labels, axis=0)``
        columns : array-like, optional, default None
            Shorthand for ``df.reindex(labels=column_names, axis=1)``
        copy : boolean, optional, default True

        Returns
        -------
        A DataFrame whose axes conform to the new index(es)

        Examples
        --------
        >>> import cudf
        >>> df = cudf.DataFrame()
        >>> df['key'] = [0, 1, 2, 3, 4]
        >>> df['val'] = [float(i + 10) for i in range(5)]
        >>> df_new = df.reindex(index=[0, 3, 4, 5],
                                columns=['key', 'val', 'sum'])
        >>> print(df)
           key   val
        0    0  10.0
        1    1  11.0
        2    2  12.0
        3    3  13.0
        4    4  14.0
        >>> print(df_new)
           key   val  sum
        0    0  10.0  NaN
        3    3  13.0  NaN
        4    4  14.0  NaN
        5   -1   NaN  NaN
        """

        if labels is None and index is None and columns is None:
            return self.copy(deep=copy)

        df = self
        cols = columns
        dtypes = OrderedDict(df.dtypes)
        idx = labels if index is None and axis in (0, 'index') else index
        cols = labels if cols is None and axis in (1, 'columns') else cols
        df = df if cols is None else df[list(set(df.columns) & set(cols))]

        if idx is not None:
            idx = idx if isinstance(idx, Index) else as_index(idx)
            if df.index.dtype != idx.dtype:
                cols = cols if cols is not None else list(df.columns)
                df = DataFrame()
            else:
                df = DataFrame(None, idx).join(df, how='left', sort=True)
                # double-argsort to map back from sorted to unsorted positions
                df = df.take(idx.argsort(True).argsort(True).to_gpu_array())

        idx = idx if idx is not None else df.index
        names = cols if cols is not None else list(df.columns)

        length = len(idx)
        cols = OrderedDict()

        for name in names:
            if name in df:
                cols[name] = df[name].copy(deep=copy)
            else:
                dtype = dtypes.get(name, np.float64)
                col = columnops.column_empty(length, dtype, True)
                cols[name] = Series(data=col, index=idx)

        return DataFrame(cols, idx)

    def set_index(self, index):
        """Return a new DataFrame with a new index

        Parameters
        ----------
        index : Index, Series-convertible, or str
            Index : the new index.
            Series-convertible : values for the new index.
            str : name of column to be used as series
        """
        # When index is a column name
        if isinstance(index, str):
            df = self.copy(deep=False)
            df._drop_column(index)
            return df.set_index(self[index])
        # Otherwise
        else:
            index = index if isinstance(index, Index) else as_index(index)
            df = DataFrame()
            df._index = index
            for k in self.columns:
                df[k] = self[k].set_index(index)
            return df

    def reset_index(self, drop=False):
        out = DataFrame()
        if not drop:
            if isinstance(self.index, cudf.dataframe.multiindex.MultiIndex):
                framed = self.index.to_frame()
                for c in framed.columns:
                    out[c] = framed[c]
            else:
                name = 'index'
                if self.index.name is not None:
                    name = self.index.name
                out[name] = self.index
            for c in self.columns:
                out[c] = self[c]
        else:
            out = self
        return out.set_index(RangeIndex(len(self)))

    def take(self, positions, ignore_index=False):
        positions = columnops.as_column(positions).astype("int32").data.mem
        out = DataFrame()
        cols = [s._column for s in self._cols.values()]

        result_cols = cpp_copying.apply_gather(cols, positions)

        for i, col_name in enumerate(self._cols):
            out[col_name] = result_cols[i]

        if ignore_index:
            out.index = RangeIndex(len(out))
        else:
            out.index = self.index.take(positions)
        return out

    def copy(self, deep=True):
        """
        Returns a copy of this dataframe

        Parameters
        ----------
        deep: bool
           Make a full copy of Series columns and Index at the GPU level, or
           create a new allocation with references.
        """
        df = DataFrame()
        df._size = self._size
        if deep:
            df._index = self._index.copy(deep)
            for k in self._cols:
                df._cols[k] = self._cols[k].copy(deep)
        else:
            df._index = self._index
            for k in self._cols:
                df._cols[k] = self._cols[k]
        return df

    def __copy__(self):
        return self.copy(deep=True)

    def __deepcopy__(self, memo={}):
        """
        Parameters
        ----------
        memo, default None
            Standard signature. Unused
        """
        if memo is None:
            memo = {}
        return self.copy(deep=True)

    def _sanitize_columns(self, series):
        """Sanitize pre-appended
           col values
        """

        if (utils.is_list_like(series)) \
                or (isinstance(series, Series)):
            '''
            This case should handle following three scenarios:

            1. when series is not a series and list-like.
            Reason we will have to guard this with not Series check
            is because we are converting non-scalars to cudf Series.

            2. When series is scalar and of type list.

            3. When series is a cudf Series
            '''
            series = Series(series)
        else:
            # Case when series is just a non-list
            return

        if len(self) == 0 and len(self.columns) > 0 and len(series) > 0:
            ind = series.index
            dtype = np.float64
            if self[next(iter(self._cols))].dtype == np.dtype("object"):
                dtype = np.dtype("object")
            arr = rmm.device_array(shape=len(ind), dtype=dtype)
            size = utils.calc_chunk_size(arr.size, utils.mask_bitsize)
            mask = cudautils.zeros(size, dtype=utils.mask_dtype)
            val = Series.from_masked_array(arr, mask, null_count=len(ind))
            for name in self._cols:
                self._cols[name] = val
            self._index = series.index
            self._size = len(series)

    def _sanitize_values(self, series, SCALAR):
        """Sanitize col values before
           being added
        """
        if SCALAR:
            col = series

        if (utils.is_list_like(series)) \
                or (isinstance(series, Series)):
            '''
            This case should handle following three scenarios:

            1. when series is not a series and list-like.
            Reason we will have to guard this with not Series check
            is because we are converting non-scalars to cudf Series.

            2. When series is scalar and of type list.

            3. When series is a cudf Series
            '''
            series = Series(series)
        else:
            # Case when series is just a non-list
            series = Series(series)
            if (len(self.index) == 0) and (series.index > 0) \
                    and len(self.columns) == 0:
                # When self has 0 columns and series has values
                # we can safely go ahead and assign.
                return series
            elif (len(self.index) == 0) and (series.index > 0) \
                    and len(self.columns) > 0:
                # When self has 1 or more columns and series has values
                # we cannot assign a non-list, hence returning empty series.
                return Series(dtype=series.dtype)

        index = self._index
        sind = series.index
        if len(self) > 0 and len(series) == 1 and SCALAR:
            if series.dtype == np.dtype("object"):
                gather_map = cudautils.zeros(len(index), 'int32')
                return series[gather_map]
            else:
                arr = rmm.device_array(shape=len(index), dtype=series.dtype)
                cudautils.gpu_fill_value.forall(arr.size)(arr, col)
                return Series(arr)
        elif len(self) > 0 and len(sind) != len(index):
            raise ValueError('Length of values does not match index length')
        return series

    def _prepare_series_for_add(self, col, forceindex=False):
        """Prepare a series to be added to the DataFrame.

        Parameters
        ----------
        col : Series, array-like
            Values to be added.

        Returns
        -------
        The prepared Series object.
        """
        # Check if the input is scalar before converting to a series
        # This won't handle 0 dimensional arrays which should be okay
        SCALAR = np.isscalar(col)
        series = Series(col) if not SCALAR else col
        self._sanitize_columns(series)
        series = self._sanitize_values(series, SCALAR)

        empty_index = len(self._index) == 0

        if not self._cols:
            self._size = len(series)

        if forceindex or empty_index or self.index is series.index:
            if empty_index:
                self._index = series.index
            return series
        else:
            return series.set_index(self._index)

    def add_column(self, name, data, forceindex=False):
        """Add a column

        Parameters
        ----------
        name : str
            Name of column to be added.
        data : Series, array-like
            Values to be added.
        """

        if name in self._cols:
            raise NameError('duplicated column name {!r}'.format(name))

        if isinstance(data, GeneratorType):
            data = Series(data)
        series = self._prepare_series_for_add(data, forceindex=forceindex)
        series.name = name
        self._cols[name] = series

    def drop(self, labels, axis=None, errors='raise'):
        """Drop column(s)

        Parameters
        ----------
        labels : str or sequence of strings
            Name of column(s) to be dropped.
        axis : {0 or 'index', 1 or 'columns'}, default 0
            Only axis=1 is currently supported.
        errors : {'ignore', 'raise'}, default 'raise'
            This parameter is currently ignored.

        Returns
        -------
        A dataframe without dropped column(s)

        Examples
        --------
        >>> import cudf
        >>> df = cudf.DataFrame()
        >>> df['key'] = [0, 1, 2, 3, 4]
        >>> df['val'] = [float(i + 10) for i in range(5)]
        >>> df_new = df.drop('val')
        >>> print(df)
           key   val
        0    0  10.0
        1    1  11.0
        2    2  12.0
        3    3  13.0
        4    4  14.0
        >>> print(df_new)
           key
        0    0
        1    1
        2    2
        3    3
        4    4
        """
        if axis == 0:
            raise NotImplementedError("Can only drop columns, not rows")
        if errors != 'raise':
            raise NotImplementedError("errors= keyword not implemented")

        columns = [labels] if isinstance(
                labels, (str, numbers.Number)) else list(labels)
        outdf = self.copy()
        for c in columns:
            outdf._drop_column(c)
        return outdf

    def drop_column(self, name):
        """Drop a column by *name*
        """
        warnings.warn(
                'The drop_column method is deprecated. '
                'Use the drop method instead.',
                DeprecationWarning
            )
        self._drop_column(name)

    def _drop_column(self, name):
        """Drop a column by *name*
        """
        if name not in self._cols:
            raise NameError('column {!r} does not exist'.format(name))
        del self._cols[name]

    def drop_duplicates(self, subset=None, keep='first', inplace=False):
        """
        Return DataFrame with duplicate rows removed, optionally only
        considering certain subset of columns.
        """
        in_cols = [series._column for series in self._cols.values()]
        if subset is None:
            subset = self._cols
        elif (not np.iterable(subset) or
                isinstance(subset, pd.compat.string_types) or
                isinstance(subset, tuple) and subset in self.columns):
            subset = subset,
        diff = set(subset)-set(self._cols)
        if len(diff) != 0:
            raise KeyError("columns {!r} do not exist".format(diff))
        subset_cols = [series._column for name, series in self._cols.items()
                       if name in subset]
        in_index = self.index
        if isinstance(in_index, cudf.dataframe.multiindex.MultiIndex):
            in_index = RangeIndex(len(in_index))
        out_cols, new_index = cpp_drop_duplicates([in_index.as_column()],
                                                  in_cols, subset_cols, keep)
        new_index = as_index(new_index)
        if len(self.index) == len(new_index) and self.index.equals(new_index):
            new_index = self.index
        if isinstance(self.index, cudf.dataframe.multiindex.MultiIndex):
            new_index = self.index.take(new_index)
        if inplace:
            self._index = new_index
            self._size = len(new_index)
            for k, new_col in zip(self._cols, out_cols):
                self[k] = Series(new_col, new_index)
        else:
            outdf = DataFrame()
            for k, new_col in zip(self._cols, out_cols):
                outdf[k] = new_col
            outdf = outdf.set_index(new_index)
            return outdf

    def pop(self, item):
        """Return a column and drop it from the DataFrame.
        """
        popped = self[item]
        del self[item]
        return popped

    def rename(self, mapper=None, columns=None, copy=True, inplace=False):
        """
        Alter column labels.

        Function / dict values must be unique (1-to-1). Labels not contained in
        a dict / Series will be left as-is. Extra labels listed don’t throw an
        error.

        Parameters
        ----------
        mapper, columns : dict-like or function, optional
            dict-like or functions transformations to apply to
            the column axis' values.
        copy : boolean, default True
            Also copy underlying data
        inplace: boolean, default False
            Return new DataFrame.  If True, assign columns without copy

        Returns
        -------
        DataFrame

        Notes
        -----
        Difference from pandas:
          * Support axis='columns' only.
          * Not supporting: index, level
        Rename will not overwite column names. If a list with duplicates it
        passed, column names will be postfixed.
        """
        # Pandas defaults to using columns over mapper
        if columns:
            mapper = columns

        out = DataFrame()
        out = out.set_index(self.index)
        if isinstance(mapper, Mapping):
            postfix = 1
            for column in self.columns:
                if column in mapper:
                    if mapper[column] in out.columns:
                        out_column = str(mapper[column]) + '_' + str(postfix)
                        postfix += 1
                    else:
                        out_column = mapper[column]
                    out[out_column] = self[column]
                else:
                    out[column] = self[column]
        elif callable(mapper):
            for column in self.columns:
                out[mapper(column)] = self[column]

        if inplace:
            self._cols = out._cols
        else:
            return out.copy(deep=copy)

    @classmethod
    def _concat(cls, objs, axis=0, ignore_index=False):
        nvtx_range_push("CUDF_CONCAT", "orange")
        if len(set(frozenset(o.columns) for o in objs)) != 1:
            what = set(frozenset(o.columns) for o in objs)
            raise ValueError('columns mismatch: {}'.format(what))

        objs = [o for o in objs]
        if ignore_index:
            index = RangeIndex(sum(map(len, objs)))
        elif isinstance(objs[0].index, cudf.dataframe.multiindex.MultiIndex):
            index = cudf.dataframe.multiindex.MultiIndex._concat(
                    [o.index for o in objs])
        else:
            index = Index._concat([o.index for o in objs])
        data = [(c, Series._concat([o[c] for o in objs], index=index))
                for c in objs[0].columns]
        out = cls(data)
        out._index = index
        nvtx_range_pop()
        return out

    def as_gpu_matrix(self, columns=None, order='F'):
        """Convert to a matrix in device memory.

        Parameters
        ----------
        columns : sequence of str
            List of a column names to be extracted.  The order is preserved.
            If None is specified, all columns are used.
        order : 'F' or 'C'
            Optional argument to determine whether to return a column major
            (Fortran) matrix or a row major (C) matrix.

        Returns
        -------
        A (nrow x ncol) numpy ndarray in "F" order.
        """
        if columns is None:
            columns = self.columns

        cols = [self._cols[k] for k in columns]
        ncol = len(cols)
        nrow = len(self)
        if ncol < 1:
            raise ValueError("require at least 1 column")
        if nrow < 1:
            raise ValueError("require at least 1 row")
        dtype = cols[0].dtype
        if any(dtype != c.dtype for c in cols):
            raise ValueError('all columns must have the same dtype')
        for k, c in self._cols.items():
            if c.null_count > 0:
                errmsg = ("column {!r} has null values. "
                          "hint: use .fillna() to replace null values")
                raise ValueError(errmsg.format(k))

        if order == 'F':
            matrix = rmm.device_array(shape=(nrow, ncol), dtype=dtype,
                                      order=order)
            for colidx, inpcol in enumerate(cols):
                dense = inpcol.to_gpu_array(fillna='pandas')
                matrix[:, colidx].copy_to_device(dense)
        elif order == 'C':
            matrix = cudautils.row_matrix(cols, nrow, ncol, dtype)
        else:
            errmsg = ("order parameter should be 'C' for row major or 'F' for"
                      "column major GPU matrix")
            raise ValueError(errmsg.format(k))
        return matrix

    def as_matrix(self, columns=None):
        """Convert to a matrix in host memory.

        Parameters
        ----------
        columns : sequence of str
            List of a column names to be extracted.  The order is preserved.
            If None is specified, all columns are used.

        Returns
        -------
        A (nrow x ncol) numpy ndarray in "F" order.
        """
        return self.as_gpu_matrix(columns=columns).copy_to_host()

    def one_hot_encoding(self, column, prefix, cats, prefix_sep='_',
                         dtype='float64'):
        """
        Expand a column with one-hot-encoding.

        Parameters
        ----------

        column : str
            the source column with binary encoding for the data.
        prefix : str
            the new column name prefix.
        cats : sequence of ints
            the sequence of categories as integers.
        prefix_sep : str
            the separator between the prefix and the category.
        dtype :
            the dtype for the outputs; defaults to float64.

        Returns
        -------

        a new dataframe with new columns append for each category.

        Examples
        --------
        >>> import pandas as pd
        >>> import cudf
        >>> pet_owner = [1, 2, 3, 4, 5]
        >>> pet_type = ['fish', 'dog', 'fish', 'bird', 'fish']
        >>> df = pd.DataFrame({'pet_owner': pet_owner, 'pet_type': pet_type})
        >>> df.pet_type = df.pet_type.astype('category')

        Create a column with numerically encoded category values

        >>> df['pet_codes'] = df.pet_type.cat.codes
        >>> gdf = cudf.from_pandas(df)

        Create the list of category codes to use in the encoding

        >>> codes = gdf.pet_codes.unique()
        >>> gdf.one_hot_encoding('pet_codes', 'pet_dummy', codes).head()
          pet_owner  pet_type  pet_codes  pet_dummy_0  pet_dummy_1  pet_dummy_2
        0         1      fish          2          0.0          0.0          1.0
        1         2       dog          1          0.0          1.0          0.0
        2         3      fish          2          0.0          0.0          1.0
        3         4      bird          0          1.0          0.0          0.0
        4         5      fish          2          0.0          0.0          1.0
        """
        newnames = [prefix_sep.join([prefix, str(cat)]) for cat in cats]
        newcols = self[column].one_hot_encoding(cats=cats, dtype=dtype)
        outdf = self.copy()
        for name, col in zip(newnames, newcols):
            outdf.add_column(name, col)
        return outdf

    def label_encoding(self, column, prefix, cats, prefix_sep='_', dtype=None,
                       na_sentinel=-1):
        """Encode labels in a column with label encoding.

        Parameters
        ----------
        column : str
            the source column with binary encoding for the data.
        prefix : str
            the new column name prefix.
        cats : sequence of ints
            the sequence of categories as integers.
        prefix_sep : str
            the separator between the prefix and the category.
        dtype :
            the dtype for the outputs; see Series.label_encoding
        na_sentinel : number
            Value to indicate missing category.
        Returns
        -------
        a new dataframe with a new column append for the coded values.
        """

        newname = prefix_sep.join([prefix, 'labels'])
        newcol = self[column].label_encoding(cats=cats, dtype=dtype,
                                             na_sentinel=na_sentinel)
        outdf = self.copy()
        outdf.add_column(newname, newcol)

        return outdf

    def _sort_by(self, sorted_indices):
        df = DataFrame()
        # Perform out = data[index] for all columns
        for k in self.columns:
            df[k] = self[k].take(sorted_indices.to_gpu_array())
        return df

    def argsort(self, ascending=True, na_position='last'):
        cols = [series._column for series in self._cols.values()]
        return get_sorted_inds(cols, ascending=ascending,
                               na_position=na_position)

    def sort_index(self, ascending=True):
        """Sort by the index
        """
        return self._sort_by(self.index.argsort(ascending=ascending))

    def sort_values(self, by, ascending=True, na_position='last'):
        """

        Sort by the values row-wise.

        Parameters
        ----------
        by : str or list of str
            Name or list of names to sort by.
        ascending : bool or list of bool, default True
            Sort ascending vs. descending. Specify list for multiple sort
            orders. If this is a list of bools, must match the length of the
            by.
        na_position : {‘first’, ‘last’}, default ‘last’
            'first' puts nulls at the beginning, 'last' puts nulls at the end
        Returns
        -------
        sorted_obj : cuDF DataFrame

        Notes
        -----
        Difference from pandas:
          * Support axis='index' only.
          * Not supporting: inplace, kind

        Examples
        --------
        >>> import cudf
        >>> a = ('a', [0, 1, 2])
        >>> b = ('b', [-3, 2, 0])
        >>> df = cudf.DataFrame([a, b])
        >>> print(df.sort_values('b'))
           a  b
        0  0 -3
        2  2  0
        1  1  2
        """
        # argsort the `by` column
        return self._sort_by(self[by].argsort(
            ascending=ascending,
            na_position=na_position)
        )

    def nlargest(self, n, columns, keep='first'):
        """Get the rows of the DataFrame sorted by the n largest value of *columns*

        Notes
        -----
        Difference from pandas:
        * Only a single column is supported in *columns*
        """
        return self._n_largest_or_smallest('nlargest', n, columns, keep)

    def nsmallest(self, n, columns, keep='first'):
        """Get the rows of the DataFrame sorted by the n smallest value of *columns*

        Difference from pandas:
        * Only a single column is supported in *columns*
        """
        return self._n_largest_or_smallest('nsmallest', n, columns, keep)

    def _n_largest_or_smallest(self, method, n, columns, keep):
        # Get column to operate on
        if not isinstance(columns, str):
            [column] = columns
        else:
            column = columns
        if not (0 <= n < len(self)):
            raise ValueError("n out-of-bound")
        col = self[column].reset_index(drop=True)
        # Operate
        sorted_series = getattr(col, method)(n=n, keep=keep)
        df = DataFrame()
        new_positions = sorted_series.index.gpu_values
        for k in self.columns:
            if k == column:
                df[k] = sorted_series
            else:
                df[k] = self[k].reset_index(drop=True).take(new_positions)
        return df.set_index(self.index.take(new_positions))

    def transpose(self):
        """Transpose index and columns.

        Returns
        -------
        a new (ncol x nrow) dataframe. self is (nrow x ncol)

        Notes
        -----
        Difference from pandas:
        Not supporting *copy* because default and only behaviour is copy=True
        """
        from cudf.bindings.transpose import transpose as cpp_transpose
        result = cpp_transpose(self)
        result = result.rename(dict(zip(result.columns, self.index)))
        index = self.index
        result = result.set_index(self.columns)
        if isinstance(index, cudf.dataframe.multiindex.MultiIndex):
            result.columns = index
        return result

    @property
    def T(self):
        return self.transpose()

    def melt(self, **kwargs):
        """Unpivots a DataFrame from wide format to long format,
        optionally leaving identifier variables set.

        Parameters
        ----------
        frame : DataFrame
        id_vars : tuple, list, or ndarray, optional
            Column(s) to use as identifier variables.
            default: None
        value_vars : tuple, list, or ndarray, optional
            Column(s) to unpivot.
            default: all columns that are not set as `id_vars`.
        var_name : scalar
            Name to use for the `variable` column.
            default: frame.columns.name or 'variable'
        value_name : str
            Name to use for the `value` column.
            default: 'value'

        Returns
        -------
        out : DataFrame
            Melted result
        """
        from cudf.reshape.general import melt
        return melt(self, **kwargs)

    def merge(self, right, on=None, how='inner', left_on=None, right_on=None,
              left_index=False, right_index=False, sort=False, lsuffix=None,
              rsuffix=None, type="", method='hash', indicator=False,
              suffixes=('_x', '_y')):
        """Merge GPU DataFrame objects by performing a database-style join
        operation by columns or indexes.

        Parameters
        ----------
        right : DataFrame
        on : label or list; defaults to None
            Column or index level names to join on. These must be found in
            both DataFrames.

            If on is None and not merging on indexes then
            this defaults to the intersection of the columns
            in both DataFrames.
        how : {‘left’, ‘outer’, ‘inner’}, default ‘inner’
            Type of merge to be performed.
                left: use only keys from left frame, similar to a SQL left
                      outer join; preserve key order.
                right: not supported.
                outer: use union of keys from both frames, similar to a SQL
                       full outer join; sort keys lexicographically.
                inner: use intersection of keys from both frames, similar to
                       a SQL inner join; preserve the order of the left keys.
        left_on : label or list, or array-like
            Column or index level names to join on in the left DataFrame.
            Can also be an array or list of arrays of the length of the
            left DataFrame. These arrays are treated as if they are columns.
        right_on : label or list, or array-like
            Column or index level names to join on in the right DataFrame.
            Can also be an array or list of arrays of the length of the
            right DataFrame. These arrays are treated as if they are columns.
        left_index : bool, default False
            Use the index from the left DataFrame as the join key(s).
        right_index : bool, default False
            Use the index from the right DataFrame as the join key.
        sort : bool, default False
            Sort the join keys lexicographically in the result DataFrame.
            If False, the order of the join keys depends on the join type
            (see the `how` keyword).
        suffixes: Tuple[str, str], defaults to ('_x', '_y')
            Suffixes applied to overlapping column names on the left and right
            sides
        method : {‘hash’, ‘sort’}, default ‘hash’
            The implementation method to be used for the operation.

        Returns
        -------
        merged : DataFrame

        Examples
        --------
        >>> import cudf
        >>> df_a = cudf.DataFrame()
        >>> df_a['key'] = [0, 1, 2, 3, 4]
        >>> df_a['vals_a'] = [float(i + 10) for i in range(5)]
        >>> df_b = cudf.DataFrame()
        >>> df_b['key'] = [1, 2, 4]
        >>> df_b['vals_b'] = [float(i+10) for i in range(3)]
        >>> df_merged = df_a.merge(df_b, on=['key'], how='left')
        >>> df_merged.sort_values('key')  # doctest: +SKIP
           key  vals_a  vals_b
        3    0    10.0
        0    1    11.0    10.0
        1    2    12.0    11.0
        4    3    13.0
        2    4    14.0    12.0
        """
        import nvstrings
        nvtx_range_push("CUDF_JOIN", "blue")
        if indicator:
            raise NotImplementedError(
                "Only indicator=False is currently supported"
            )

        if lsuffix or rsuffix:
            raise ValueError(
                "The lsuffix and rsuffix keywords have been replaced with the "
                "``suffixes=`` keyword.  "
                "Please provide the following instead: \n\n"
                "    suffixes=('%s', '%s')" %
                (lsuffix or '_x', rsuffix or '_y')
            )
        else:
            lsuffix, rsuffix = suffixes

        if type != "":
            warnings.warn(
                'type="' + type + '" parameter is deprecated.'
                'Use method="' + type + '" instead.',
                DeprecationWarning
            )
            method = type
        if how not in ['left', 'inner', 'outer']:
            raise NotImplementedError('{!r} merge not supported yet'
                                      .format(how))

        # Making sure that the "on" arguments are list of column names
        if on:
            on = [on] if isinstance(on, str) else list(on)
        if left_on:
            left_on = [left_on] if isinstance(left_on, str) else list(left_on)
        if right_on:
            right_on = ([right_on] if isinstance(right_on, str)
                        else list(right_on))

        lhs = self.copy(deep=False)
        rhs = right.copy(deep=False)

        same_named_columns = set(lhs.columns) & set(rhs.columns)

        # Since GDF doesn't take indexes, we insert indexes as regular columns.
        # In order to do that we need some unique column names
        result_index_name = _unique_name(
            itertools.chain(lhs.columns, rhs.columns),
            suffix="_result_index")
        merge_index_name = _unique_name(
            itertools.chain(lhs.columns, rhs.columns),
            suffix="_merge_index")

        # Let's find the columns to do the merge on.
        if left_index and right_index:
            lhs[merge_index_name] = lhs.index
            rhs[merge_index_name] = rhs.index
            left_on = right_on = [merge_index_name]
        elif on:
            if left_on or right_on:
                raise ValueError('Can only pass argument "on" OR "left_on" '
                                 'and "right_on", not a combination of both.')
            left_on = right_on = on
        elif left_index and right_on:
            if len(right_on) != 1:  # TODO: support multi-index
                raise ValueError('right_on should be a single column')
            lhs[merge_index_name] = lhs.index
            left_on = [merge_index_name]
            rhs[result_index_name] = rhs.index
        elif right_index and left_on:
            if len(left_on) != 1:  # TODO: support multi-index
                raise ValueError('left_on should be a single column')
            rhs[merge_index_name] = rhs.index
            right_on = [merge_index_name]
            lhs[result_index_name] = lhs.index
        elif not (left_on or right_on):
            left_on = right_on = list(same_named_columns)
            if len(left_on) == 0:
                raise ValueError('No common columns to perform merge on')
        else:
            if len(right_on) != len(left_on):
                raise ValueError('right_on and left_on must have same '
                                 'number of columns')

        # Fix column names by appending `suffixes`
        for name in same_named_columns:
            if name not in left_on and name not in right_on:
                if not (lsuffix or rsuffix):
                    raise ValueError('there are overlapping columns but '
                                     'lsuffix and rsuffix are not defined')
                else:
                    lhs.rename({name: "%s%s" % (name, lsuffix)}, inplace=True)
                    rhs.rename({name: "%s%s" % (name, rsuffix)}, inplace=True)

        # We save the original categories for the reconstruction of the
        # final data frame
        categorical_dtypes = {}
        col_with_categories = {}
        for name, col in itertools.chain(lhs._cols.items(), rhs._cols.items()):
            if pd.api.types.is_categorical_dtype(col):
                categorical_dtypes[name] = col.dtype
                col_with_categories[name] = col.cat.categories

        # Save the order of the original column names for preservation later
        org_names = list(itertools.chain(lhs._cols.keys(), rhs._cols.keys()))

        # Compute merge
        gdf_result = cpp_join.join(lhs._cols, rhs._cols, left_on, right_on,
                                   how, method)

        # GDF always removes the "right_on" columns from the result
        # whereas Pandas keeps the "right_on" columns if its name differ
        # from the one in the "left_on". Thus, here we duplicate the column if
        # the name differ.
        for left, right in zip(left_on, right_on):
            if left != right:
                for col, valid, name in gdf_result:
                    if name == left:
                        gdf_result.append((col, valid, right))
                        break
                else:
                    assert False

        # Let's sort the columns of the GDF result. NB: Pandas doc says
        # that it sorts when how='outer' but this is NOT the case.
        result = []
        if sort:
            # Pandas lexicographically sort is NOT a sort of all columns.
            # Instead, it sorts columns in lhs, then in "on", and then rhs.
            left_of_on = []
            for name in lhs._cols.keys():
                if name not in left_on:
                    for i in range(len(gdf_result)):
                        if gdf_result[i][2] == name:
                            left_of_on.append(gdf_result.pop(i))
                            break
            in_on = []
            for name in itertools.chain(lhs._cols.keys(), rhs._cols.keys()):
                if name in left_on or name in right_on:
                    for i in range(len(gdf_result)):
                        if gdf_result[i][2] == name:
                            in_on.append(gdf_result.pop(i))
                            break
            right_of_on = []
            for name in rhs._cols.keys():
                if name not in right_on:
                    for i in range(len(gdf_result)):
                        if gdf_result[i][2] == name:
                            right_of_on.append(gdf_result.pop(i))
                            break
            result = sorted(left_of_on, key=lambda x: str(x[2])) + \
                sorted(in_on, key=lambda x: str(x[2])) + \
                sorted(right_of_on, key=lambda x: str(x[2]))
        else:
            for org_name in org_names:
                for i in range(len(gdf_result)):
                    if gdf_result[i][2] == org_name:
                        result.append(gdf_result.pop(i))
                        break
            assert(len(gdf_result) == 0)

        # Build a new data frame based on the merged columns from GDF
        df = DataFrame()
        for col, valid, name in result:
            if isinstance(col, nvstrings.nvstrings):
                df[name] = col
            else:
                mask = None
                if valid is not None:
                    mask = Buffer(valid)
                df[name] = columnops.build_column(
                    Buffer(col),
                    dtype=categorical_dtypes.get(name, col.dtype),
                    mask=mask,
                    categories=col_with_categories.get(name, None),
                )

        # Let's make the "index as column" back into an index
        if left_index and right_index:
            df.index = df[merge_index_name]
            df.index.name = lhs.index.name
        elif result_index_name in df.columns:
            df.index = df[result_index_name]
            if left_index:
                df.index.name = rhs.index.name
            elif right_index:
                df.index.name = lhs.index.name

        # Remove all of the "index as column" columns
        if merge_index_name in df.columns:
            df._drop_column(merge_index_name)
        if result_index_name in df.columns:
            df._drop_column(result_index_name)

        nvtx_range_pop()

        return df

    def join(self, other, on=None, how='left', lsuffix='', rsuffix='',
             sort=False, type="", method='hash'):
        """Join columns with other DataFrame on index or on a key column.

        Parameters
        ----------
        other : DataFrame
        how : str
            Only accepts "left", "right", "inner", "outer"
        lsuffix, rsuffix : str
            The suffices to add to the left (*lsuffix*) and right (*rsuffix*)
            column names when avoiding conflicts.
        sort : bool
            Set to True to ensure sorted ordering.

        Returns
        -------
        joined : DataFrame

        Notes
        -----
        Difference from pandas:

        - *other* must be a single DataFrame for now.
        - *on* is not supported yet due to lack of multi-index support.
        """

        nvtx_range_push("CUDF_JOIN", "blue")

        # Outer joins still use the old implementation
        if type != "":
            warnings.warn(
                'type="' + type + '" parameter is deprecated.'
                'Use method="' + type + '" instead.',
                DeprecationWarning
            )
            method = type

        if how not in ['left', 'right', 'inner', 'outer']:
            raise NotImplementedError('unsupported {!r} join'.format(how))

        if how == 'right':
            # libgdf doesn't support right join directly, we will swap the
            # dfs and use left join
            return other.join(self, other, how='left', lsuffix=rsuffix,
                              rsuffix=lsuffix, sort=sort, method='hash')

        same_names = set(self.columns) & set(other.columns)
        if same_names and not (lsuffix or rsuffix):
            raise ValueError('there are overlapping columns but '
                             'lsuffix and rsuffix are not defined')

        lhs = DataFrame()
        rhs = DataFrame()

        # Creating unique column name to use libgdf join
        idx_col_name = str(random.randint(2**29, 2**31))

        while idx_col_name in self.columns or idx_col_name in other.columns:
            idx_col_name = str(random.randint(2**29, 2**31))

        lhs[idx_col_name] = Series(self.index.as_column()).set_index(self
                                                                     .index)
        rhs[idx_col_name] = Series(other.index.as_column()).set_index(other
                                                                      .index)

        for name in self.columns:
            lhs[name] = self[name]

        for name in other.columns:
            rhs[name] = other[name]

        lhs = lhs.reset_index(drop=True)
        rhs = rhs.reset_index(drop=True)

        cat_join = False

        if pd.api.types.is_categorical_dtype(lhs[idx_col_name]):
            cat_join = True
            lcats = lhs[idx_col_name].cat.categories
            rcats = rhs[idx_col_name].cat.categories
            if how == 'left':
                cats = lcats
                rhs[idx_col_name] = (rhs[idx_col_name].cat
                                                      ._set_categories(cats)
                                                      .fillna(-1))
            elif how == 'right':
                cats = rcats
                lhs[idx_col_name] = (lhs[idx_col_name].cat
                                                      ._set_categories(cats)
                                                      .fillna(-1))
            elif how in ['inner', 'outer']:
                cats = sorted(set(lcats) | set(rcats))

                lhs[idx_col_name] = (lhs[idx_col_name].cat
                                                      ._set_categories(cats)
                                                      .fillna(-1))
                lhs[idx_col_name] = lhs[idx_col_name]._column.as_numerical

                rhs[idx_col_name] = (rhs[idx_col_name].cat
                                                      ._set_categories(cats)
                                                      .fillna(-1))
                rhs[idx_col_name] = rhs[idx_col_name]._column.as_numerical

        if lsuffix == '':
            lsuffix = 'l'
        if rsuffix == '':
            rsuffix = 'r'

        df = lhs.merge(rhs, on=[idx_col_name], how=how,
                       suffixes=(lsuffix, rsuffix), method=method)

        if cat_join:
            df[idx_col_name] = CategoricalColumn(data=df[idx_col_name].data,
                                                 categories=cats,
                                                 ordered=False)

        df = df.set_index(idx_col_name)
        # change random number index to None to better reflect pandas behavior
        df.index.name = None

        if sort and len(df):
            return df.sort_index()

        return df

    def groupby(self, by=None, sort=True, as_index=True, method="hash",
                level=None, group_keys=True):
        """Groupby

        Parameters
        ----------
        by : list-of-str or str
            Column name(s) to form that groups by.
        sort : bool, default True
            Force sorting group keys.
        as_index : bool, default True
            Indicates whether the grouped by columns become the index
            of the returned DataFrame
        method : str, optional
            A string indicating the method to use to perform the group by.
            Valid values are "hash" or "cudf".
            "cudf" method may be deprecated in the future, but is currently
            the only method supporting group UDFs via the `apply` function.

        Returns
        -------
        The groupby object

        Notes
        -----
        No empty rows are returned.  (For categorical keys, pandas returns
        rows for all categories even if they are no corresponding values.)
        """
        if group_keys is not True:
            raise NotImplementedError(
                "The group_keys keyword is not yet implemented"
            )
        if by is None and level is None:
            raise TypeError('groupby() requires either by or level to be'
                            'specified.')
        if (method == "cudf"):
            from cudf.groupby.legacy_groupby import Groupby
            if as_index:
                warnings.warn(
                    'as_index==True not supported due to the lack of '
                    'multi-index with legacy groupby function. Use hash '
                    'method for multi-index'
                )
            result = Groupby(self, by=by)
            return result
        else:
            from cudf.groupby.groupby import DataFrameGroupBy

<<<<<<< HEAD
            result = DataFrameGroupBy(
                self, by=by, method=method, as_index=as_index,
                sort=sort, level=level
            )
=======
            nvtx_range_push("CUDF_GROUPBY", "purple")
            # The matching `pop` for this range is inside LibGdfGroupby
            # __apply_agg
            result = Groupby(self, by=by, method=method, as_index=as_index,
                             sort=sort, level=level)
>>>>>>> d4b42440
            return result

    @copy_docstring(Rolling)
    def rolling(self, window, min_periods=None, center=False):
        return Rolling(self, window, min_periods=min_periods, center=center)

    def query(self, expr, local_dict={}):
        """
        Query with a boolean expression using Numba to compile a GPU kernel.

        See pandas.DataFrame.query.

        Parameters
        ----------

        expr : str
            A boolean expression. Names in expression refer to columns.

            Names starting with `@` refer to Python variables

        local_dict : dict
            Containing the local variable to be used in query.

        Returns
        -------

        filtered :  DataFrame

        Examples
        --------
        >>> import cudf
        >>> a = ('a', [1, 2, 2])
        >>> b = ('b', [3, 4, 5])
        >>> df = cudf.DataFrame([a, b])
        >>> expr = "(a == 2 and b == 4) or (b == 3)"
        >>> print(df.query(expr))
           a  b
        0  1  3
        1  2  4

        DateTime conditionals:

        >>> import numpy as np
        >>> import datetime
        >>> df = cudf.DataFrame()
        >>> data = np.array(['2018-10-07', '2018-10-08'], dtype='datetime64')
        >>> df['datetimes'] = data
        >>> search_date = datetime.datetime.strptime('2018-10-08', '%Y-%m-%d')
        >>> print(df.query('datetimes==@search_date'))
                        datetimes
        1 2018-10-08T00:00:00.000

        Using local_dict:

        >>> import numpy as np
        >>> import datetime
        >>> df = cudf.DataFrame()
        >>> data = np.array(['2018-10-07', '2018-10-08'], dtype='datetime64')
        >>> df['datetimes'] = data
        >>> search_date2 = datetime.datetime.strptime('2018-10-08', '%Y-%m-%d')
        >>> print(df.query('datetimes==@search_date',
        >>>         local_dict={'search_date':search_date2}))
                        datetimes
        1 2018-10-08T00:00:00.000
        """
        if self.empty:
            return self.copy()

        if not isinstance(local_dict, dict):
            raise TypeError("local_dict type: expected dict but found {!r}"
                            .format(type(local_dict)))

        nvtx_range_push("CUDF_QUERY", "purple")
        # Get calling environment
        callframe = inspect.currentframe().f_back
        callenv = {
            'locals': callframe.f_locals,
            'globals': callframe.f_globals,
            'local_dict': local_dict,
        }
        # Run query
        boolmask = queryutils.query_execute(self, expr, callenv)

        selected = Series(boolmask)
        newdf = DataFrame()
        for col in self.columns:
            newseries = self[col][selected]
            newdf[col] = newseries
        result = newdf
        nvtx_range_pop()
        return result

    @applyutils.doc_apply()
    def apply_rows(self, func, incols, outcols, kwargs, cache_key=None):
        """
        Apply a row-wise user defined function.

        Parameters
        ----------
        {params}

        Examples
        --------
        The user function should loop over the columns and set the output for
        each row. Loop execution order is arbitrary, so each iteration of
        the loop **MUST** be independent of each other.

        When ``func`` is invoked, the array args corresponding to the
        input/output are strided so as to improve GPU parallelism.
        The loop in the function resembles serial code, but executes
        concurrently in multiple threads.

        >>> import cudf
        >>> import numpy as np
        >>> df = cudf.DataFrame()
        >>> nelem = 3
        >>> df['in1'] = np.arange(nelem)
        >>> df['in2'] = np.arange(nelem)
        >>> df['in3'] = np.arange(nelem)

        Define input columns for the kernel

        >>> in1 = df['in1']
        >>> in2 = df['in2']
        >>> in3 = df['in3']
        >>> def kernel(in1, in2, in3, out1, out2, kwarg1, kwarg2):
        ...     for i, (x, y, z) in enumerate(zip(in1, in2, in3)):
        ...         out1[i] = kwarg2 * x - kwarg1 * y
        ...         out2[i] = y - kwarg1 * z

        Call ``.apply_rows`` with the name of the input columns, the name and
        dtype of the output columns, and, optionally, a dict of extra
        arguments.

        >>> df.apply_rows(kernel,
        ...               incols=['in1', 'in2', 'in3'],
        ...               outcols=dict(out1=np.float64, out2=np.float64),
        ...               kwargs=dict(kwarg1=3, kwarg2=4))
           in1  in2  in3 out1 out2
        0    0    0    0  0.0  0.0
        1    1    1    1  1.0 -2.0
        2    2    2    2  2.0 -4.0
        """
        return applyutils.apply_rows(self, func, incols, outcols, kwargs,
                                     cache_key=cache_key)

    @applyutils.doc_applychunks()
    def apply_chunks(self, func, incols, outcols, kwargs={}, chunks=None,
                     tpb=1):
        """
        Transform user-specified chunks using the user-provided function.

        Parameters
        ----------
        {params}
        {params_chunks}

        Examples
        --------

        For ``tpb > 1``, ``func`` is executed by ``tpb`` number of threads
        concurrently.  To access the thread id and count,
        use ``numba.cuda.threadIdx.x`` and ``numba.cuda.blockDim.x``,
        respectively (See `numba CUDA kernel documentation`_).

        .. _numba CUDA kernel documentation:\
        http://numba.pydata.org/numba-doc/latest/cuda/kernels.html

        In the example below, the *kernel* is invoked concurrently on each
        specified chunk. The *kernel* computes the corresponding output
        for the chunk.

        By looping over the range
        ``range(cuda.threadIdx.x, in1.size, cuda.blockDim.x)``, the *kernel*
        function can be used with any *tpb* in a efficient manner.

        >>> from numba import cuda
        >>> @cuda.jit
        ... def kernel(in1, in2, in3, out1):
        ...      for i in range(cuda.threadIdx.x, in1.size, cuda.blockDim.x):
        ...          x = in1[i]
        ...          y = in2[i]
        ...          z = in3[i]
        ...          out1[i] = x * y + z

        See also
        --------
        DataFrame.apply_rows
        """
        if chunks is None:
            raise ValueError('*chunks* must be defined')
        return applyutils.apply_chunks(self, func, incols, outcols, kwargs,
                                       chunks=chunks, tpb=tpb)

    def hash_columns(self, columns=None):
        """Hash the given *columns* and return a new Series

        Parameters
        ----------
        column : sequence of str; optional
            Sequence of column names. If columns is *None* (unspecified),
            all columns in the frame are used.
        """
        from cudf.dataframe import numerical

        if columns is None:
            columns = self.columns

        cols = [self[k]._column for k in columns]
        return Series(numerical.column_hash_values(*cols))

    def partition_by_hash(self, columns, nparts):
        """Partition the dataframe by the hashed value of data in *columns*.

        Parameters
        ----------
        columns : sequence of str
            The names of the columns to be hashed.
            Must have at least one name.
        nparts : int
            Number of output partitions

        Returns
        -------
        partitioned: list of DataFrame
        """
        cols = [col._column for col in self._cols.values()]
        names = list(self._cols.keys())
        key_indices = [names.index(k) for k in columns]
        # Allocate output buffers
        outputs = [col.copy() for col in cols]
        # Call hash_partition
        offsets = cpp_hash.hash_partition(cols, key_indices, nparts, outputs)
        # Re-construct output partitions
        outdf = DataFrame()
        for k, col in zip(self._cols, outputs):
            outdf[k] = col
        # Slice into partition
        return [outdf[s:e] for s, e in zip(offsets, offsets[1:] + [None])]

    def replace(self, to_replace, replacement):
        """
        Replace values given in *to_replace* with *replacement*.

        Parameters
        ----------
        to_replace : numeric, str, list-like or dict
            Value(s) to replace.

            * numeric or str:

                - values equal to *to_replace* will be replaced
                  with *replacement*

            * list of numeric or str:

                - If *replacement* is also list-like,
                  *to_replace* and *replacement* must be of same length.

            * dict:

                - Dicts can be used to replace different values in different
                  columns. For example, `{'a': 1, 'z': 2}` specifies that the
                  value 1 in column `a` and the value 2 in column `z` should be
                  replaced with replacement*.
        replacement : numeric, str, list-like, or dict
            Value(s) to replace `to_replace` with. If a dict is provided, then
            its keys must match the keys in *to_replace*, and correponding
            values must be compatible (e.g., if they are lists, then they must
            match in length).

        Returns
        -------
        result : DataFrame
            DataFrame after replacement.
        """
        outdf = self.copy()

        if not is_dict_like(to_replace):
            to_replace = dict.fromkeys(self.columns, to_replace)
        if not is_dict_like(replacement):
            replacement = dict.fromkeys(self.columns, replacement)

        for k in to_replace:
            outdf[k] = self[k].replace(to_replace[k], replacement[k])

        return outdf

    def fillna(self, value, method=None, axis=None, inplace=False, limit=None):
        """Fill null values with ``value``.

        Parameters
        ----------
        value : scalar, Series-like or dict
            Value to use to fill nulls. If Series-like, null values
            are filled with values in corresponding indices.
            A dict can be used to provide different values to fill nulls
            in different columns.

        Returns
        -------
        result : DataFrame
            Copy with nulls filled.

        Examples
        --------
        >>> import cudf
        >>> gdf = cudf.DataFrame({'a': [1, 2, None], 'b': [3, None, 5]})
        >>> gdf.fillna(4).to_pandas()
        a  b
        0  1  3
        1  2  4
        2  4  5
        >>> gdf.fillna({'a': 3, 'b': 4}).to_pandas()
        a  b
        0  1  3
        1  2  4
        2  3  5
        """
        if inplace:
            outdf = {}  # this dict will just hold Nones
        else:
            outdf = self.copy()

        if not is_dict_like(value):
            value = dict.fromkeys(self.columns, value)

        for k in value:
            outdf[k] = self[k].fillna(value[k], method=method, axis=axis,
                                      inplace=inplace, limit=limit)

        if not inplace:
            return outdf

    def describe(self, percentiles=None, include=None, exclude=None):
        """Compute summary statistics of a DataFrame's columns. For numeric
        data, the output includes the minimum, maximum, mean, median,
        standard deviation, and various quantiles. For object data, the output
        includes the count, number of unique values, the most common value, and
        the number of occurrences of the most common value.

        Parameters
        ----------
        percentiles : list-like, optional
            The percentiles used to generate the output summary statistics.
            If None, the default percentiles used are the 25th, 50th and 75th.
            Values should be within the interval [0, 1].

        include: str, list-like, optional
            The dtypes to be included in the output summary statistics. Columns
            of dtypes not included in this list will not be part of the output.
            If include='all', all dtypes are included. Default of None includes
            all numeric columns.

        exclude: str, list-like, optional
            The dtypes to be excluded from the output summary statistics.
            Columns of dtypes included in this list will not be part of the
            output. Default of None excludes no columns.

        Returns
        -------
        output_frame : DataFrame
            Summary statistics of relevant columns in the original dataframe.

        Examples
        --------
        Describing a ``Series`` containing numeric values.
        >>> import cudf
        >>> s = cudf.Series([1, 2, 3, 4, 5, 6, 7, 8, 9, 10])
        >>> print(s.describe())
           stats   values
        0  count     10.0
        1   mean      5.5
        2    std  3.02765
        3    min      1.0
        4    25%      2.5
        5    50%      5.5
        6    75%      7.5
        7    max     10.0

        Describing a ``DataFrame``. By default all numeric fields
        are returned.
        >>> gdf = cudf.DataFrame()
        >>> gdf['a'] = [1,2,3]
        >>> gdf['b'] = [1.0, 2.0, 3.0]
        >>> gdf['c'] = ['x', 'y', 'z']
        >>> gdf['d'] = [1.0, 2.0, 3.0]
        >>> gdf['d'] = gdf['d'].astype('float32')
        >>> print(gdf.describe())
           stats    a    b    d
        0  count  3.0  3.0  3.0
        1   mean  2.0  2.0  2.0
        2    std  1.0  1.0  1.0
        3    min  1.0  1.0  1.0
        4    25%  1.5  1.5  1.5
        5    50%  1.5  1.5  1.5
        6    75%  2.5  2.5  2.5
        7    max  3.0  3.0  3.0

        Using the ``include`` keyword to describe only specific dtypes.
        >>> gdf = cudf.DataFrame()
        >>> gdf['a'] = [1,2,3]
        >>> gdf['b'] = [1.0, 2.0, 3.0]
        >>> gdf['c'] = ['x', 'y', 'z']
        >>> print(gdf.describe(include='int'))
           stats    a
        0  count  3.0
        1   mean  2.0
        2    std  1.0
        3    min  1.0
        4    25%  1.5
        5    50%  1.5
        6    75%  2.5
        7    max  3.0
        """

        def _create_output_frame(data, percentiles=None):
            # hack because we don't support strings in indexes
            columns = data.columns
            out_df = data[columns[0]].describe(percentiles=percentiles)
            for col in columns[1:]:
                out_df[col] = data[col].describe(percentiles=percentiles)[col]

            return out_df

        if not include and not exclude:
            numeric_data = self.select_dtypes(np.number)
            output_frame = _create_output_frame(numeric_data, percentiles)

        elif include == 'all':
            if exclude:
                raise ValueError("Cannot exclude when include='all'.")

            included_data = self.select_dtypes(np.number)
            output_frame = _create_output_frame(included_data, percentiles)
            logging.warning("Describe does not yet include StringColumns or "
                            "DatetimeColumns.")

        else:
            if not include:
                include = np.number

            included_data = self.select_dtypes(include=include,
                                               exclude=exclude)
            if included_data.empty:
                raise ValueError("No data of included types.")
            output_frame = _create_output_frame(included_data, percentiles)

        return output_frame

    def to_pandas(self):
        """
        Convert to a Pandas DataFrame.

        Examples
        --------
        >>> import cudf
        >>> a = ('a', [0, 1, 2])
        >>> b = ('b', [-3, 2, 0])
        >>> df = cudf.DataFrame([a, b])
        >>> type(df.to_pandas())
        <class 'pandas.core.frame.DataFrame'>
        """
        index = self.index.to_pandas()
        out = pd.DataFrame(index=index)
        for c, x in self._cols.items():
            out[c] = x.to_pandas(index=index)
        if isinstance(self.columns, Index):
            out.columns = self.columns.to_pandas()
            if isinstance(self.columns, cudf.dataframe.multiindex.MultiIndex):
                if self.columns.names is not None:
                    out.columns.names = self.columns.names
            else:
                out.columns.name = self.columns.name
        return out

    @classmethod
    def from_pandas(cls, dataframe, nan_as_null=True):
        """
        Convert from a Pandas DataFrame.

        Raises
        ------
        TypeError for invalid input type.

        Examples
        --------
        >>> import cudf
        >>> import pandas as pd
        >>> data = [[0,1], [1,2], [3,4]]
        >>> pdf = pd.DataFrame(data, columns=['a', 'b'], dtype=int)
        >>> cudf.from_pandas(pdf)
        <cudf.DataFrame ncols=2 nrows=3 >
        """
        if not isinstance(dataframe, pd.DataFrame):
            raise TypeError('not a pandas.DataFrame')

        df = cls()
        # Set columns
        for colk in dataframe.columns:
            vals = dataframe[colk].values
            # necessary because multi-index can return multiple
            # columns for a single key
            if len(vals.shape) == 1:
                df[colk] = Series(vals, nan_as_null=nan_as_null)
            else:
                vals = vals.T
                if vals.shape[0] == 1:
                    df[colk] = Series(vals.flatten(), nan_as_null=nan_as_null)
                else:
                    # TODO fix multiple column with same name with different
                    # method.
                    if isinstance(colk, tuple):
                        colk = str(colk)
                    for idx in range(len(vals.shape)):
                        df[colk+str(idx)] = Series(vals[idx],
                                                   nan_as_null=nan_as_null)
        # Set index
        if isinstance(dataframe.index, pd.MultiIndex):
            import cudf
            index = cudf.from_pandas(dataframe.index)
        else:
            index = dataframe.index
        result = df.set_index(index)
        if isinstance(dataframe.columns, pd.MultiIndex):
            import cudf
            result.columns = cudf.from_pandas(dataframe.columns)
        return result

    def to_arrow(self, preserve_index=True):
        """
        Convert to a PyArrow Table.

        Examples
        --------
        >>> import cudf
        >>> a = ('a', [0, 1, 2])
        >>> b = ('b', [-3, 2, 0])
        >>> df = cudf.DataFrame([a, b])
        >>> df.to_arrow()
        pyarrow.Table
        None: int64
        a: int64
        b: int64
        """
        arrays = []
        names = []
        types = []
        index_names = []
        index_columns = []

        for name, column in self._cols.items():
            names.append(name)
            arrow_col = column.to_arrow()
            arrays.append(arrow_col)
            types.append(arrow_col.type)

        index_name = pa.pandas_compat._index_level_name(self.index, 0, names)
        index_names.append(index_name)
        index_columns.append(self.index)
        # It would be better if we didn't convert this if we didn't have to,
        # but we first need better tooling for cudf --> pyarrow type
        # conversions
        index_arrow = self.index.to_arrow()
        types.append(index_arrow.type)
        if preserve_index:
            arrays.append(index_arrow)
            names.append(index_name)

        # We may want to add additional metadata to this in the future, but
        # for now lets just piggyback off of what's done for Pandas
        metadata = pa.pandas_compat.construct_metadata(
            self, names, index_columns, index_names, preserve_index, types
        )

        return pa.Table.from_arrays(arrays, names=names, metadata=metadata)

    @classmethod
    def from_arrow(cls, table):
        """Convert from a PyArrow Table.

        Raises
        ------
        TypeError for invalid input type.

        **Notes**

        Does not support automatically setting index column(s) similar to how
        ``to_pandas`` works for PyArrow Tables.

        Examples
        --------
        >>> import pyarrow as pa
        >>> import cudf
        >>> data = [pa.array([1, 2, 3]), pa.array([4, 5, 6])]
        >>> batch = pa.RecordBatch.from_arrays(data, ['f0', 'f1'])
        >>> table = pa.Table.from_batches([batch])
        >>> cudf.DataFrame.from_arrow(table)
        <cudf.DataFrame ncols=2 nrows=3 >
        """
        import json
        if not isinstance(table, pa.Table):
            raise TypeError('not a pyarrow.Table')

        index_col = None
        dtypes = None
        if isinstance(table.schema.metadata, dict):
            if b'pandas' in table.schema.metadata:
                metadata = json.loads(
                    table.schema.metadata[b'pandas']
                )
                index_col = metadata['index_columns']
                dtypes = {col['field_name']: col['pandas_type'] for col in
                          metadata['columns'] if 'field_name' in col}

        df = cls()
        for col in table.columns:
            if dtypes:
                dtype = dtypes[col.name]
                if dtype == 'categorical':
                    dtype = 'category'
                elif dtype == 'date':
                    dtype = 'datetime64[ms]'
            else:
                dtype = None

            df[col.name] = columnops.as_column(
                col.data,
                dtype=dtype
            )
        if index_col:
            df = df.set_index(index_col[0])
            new_index_name = pa.pandas_compat._backwards_compatible_index_name(
                df.index.name, df.index.name)
            df.index.name = new_index_name
        return df

    def to_records(self, index=True):
        """Convert to a numpy recarray

        Parameters
        ----------
        index : bool
            Whether to include the index in the output.

        Returns
        -------
        numpy recarray
        """
        members = [('index', self.index.dtype)] if index else []
        members += [(col, self[col].dtype) for col in self.columns]
        dtype = np.dtype(members)
        ret = np.recarray(len(self), dtype=dtype)
        if index:
            ret['index'] = self.index.values
        for col in self.columns:
            ret[col] = self[col].to_array()
        return ret

    @classmethod
    def from_records(self, data, index=None, columns=None, nan_as_null=False):
        """Convert from a numpy recarray or structured array.

        Parameters
        ----------
        data : numpy structured dtype or recarray of ndim=2
        index : str
            The name of the index column in *data*.
            If None, the default index is used.
        columns : list of str
            List of column names to include.

        Returns
        -------
        DataFrame
        """
        if data.ndim != 1 and data.ndim != 2:
            raise ValueError("records dimension expected 1 or 2 but found {!r}"
                             .format(data.ndim))

        num_cols = len(data[0])
        if columns is None and data.dtype.names is None:
            names = [i for i in range(num_cols)]

        elif data.dtype.names is not None:
            names = data.dtype.names

        else:
            if len(columns) != num_cols:
                msg = "columns length expected {!r} but found {!r}"
                raise ValueError(msg.format(num_cols, len(columns)))
            names = columns

        df = DataFrame()
        if data.ndim == 2:
            for i, k in enumerate(names):
                df[k] = Series(data[:, i], nan_as_null=nan_as_null)
        elif data.ndim == 1:
            for k in names:
                df[k] = Series(data[k], nan_as_null=nan_as_null)

        if index is not None:
            indices = data[index]
            return df.set_index(indices.astype(np.int64))
        return df

    @classmethod
    def from_gpu_matrix(self, data, index=None, columns=None,
                        nan_as_null=False):
        """Convert from a numba gpu ndarray.

        Parameters
        ----------
        data : numba gpu ndarray
        index : str
            The name of the index column in *data*.
            If None, the default index is used.
        columns : list of str
            List of column names to include.

        Returns
        -------
        DataFrame
        """
        if data.ndim != 2:
            raise ValueError("matrix dimension expected 2 but found {!r}"
                             .format(data.ndim))

        if columns is None:
            names = [i for i in range(data.shape[1])]
        else:
            if len(columns) != data.shape[1]:
                msg = "columns length expected {!r} but found {!r}"
                raise ValueError(msg.format(data.shape[1], len(columns)))
            names = columns

        if index is not None and len(index) != data.shape[0]:
            msg = "index length expected {!r} but found {!r}"
            raise ValueError(msg.format(data.shape[0], len(index)))

        df = DataFrame()
        data = data.transpose()  # to mimic the pandas behaviour
        for i, k in enumerate(names):
            df[k] = Series(data[i], nan_as_null=nan_as_null)

        if index is not None:
            indices = data[index]
            return df.set_index(indices.astype(np.int64))

        return df

    def to_gpu_matrix(self):
        """Convert to a numba gpu ndarray



        Returns
        -------
        numba gpu ndarray
        """
    def quantile(self,
                 q=0.5,
                 axis=0,
                 numeric_only=True,
                 interpolation='linear',
                 columns=None,
                 exact=True):
        """
        Return values at the given quantile.

        Parameters
        ----------

        q : float or array-like
            0 <= q <= 1, the quantile(s) to compute
        axis : int
            axis is a NON-FUNCTIONAL parameter
        numeric_only : boolean
            numeric_only is a NON-FUNCTIONAL parameter
        interpolation : {`linear`, `lower`, `higher`, `midpoint`, `nearest`}
            This  parameter specifies the interpolation method to use,
            when the desired quantile lies between two data points i and j.
            Default 'linear'.
        columns : list of str
            List of column names to include.
        exact : boolean
            Whether to use approximate or exact quantile algorithm.

        Returns
        -------

        DataFrame

        """
        if axis not in (0, None):
            raise NotImplementedError("axis is not implemented yet")

        if not numeric_only:
            raise NotImplementedError("numeric_only is not implemented yet")
        if columns is None:
            columns = self.columns

        result = DataFrame()
        result['Quantile'] = q
        for k, col in self._cols.items():
            if k in columns:
                res = col.quantile(q, interpolation=interpolation,
                                   exact=exact,
                                   quant_index=False)
                if not isinstance(res, numbers.Number) and len(res) == 0:
                    res = columnops.column_empty_like(q,
                                                      dtype=col.dtype,
                                                      masked=True,
                                                      newsize=len(q))
                result[k] = res
        return result

    #
    # Stats
    #
    def count(self, **kwargs):
        return self._apply_support_method('count', **kwargs)

    def min(self, **kwargs):
        return self._apply_support_method('min', **kwargs)

    def max(self, **kwargs):
        return self._apply_support_method('max', **kwargs)

    def sum(self, **kwargs):
        return self._apply_support_method('sum', **kwargs)

    def product(self, **kwargs):
        return self._apply_support_method('product', **kwargs)

    def cummin(self, **kwargs):
        return self._apply_support_method('cummin', **kwargs)

    def cummax(self, **kwargs):
        return self._apply_support_method('cummax', **kwargs)

    def cumsum(self, **kwargs):
        return self._apply_support_method('cumsum', **kwargs)

    def cumprod(self, **kwargs):
        return self._apply_support_method('cumprod', **kwargs)

    def mean(self, numeric_only=None, **kwargs):
        """Return the mean of the values for the requested axis.

        Parameters
        ----------
        axis : {index (0), columns (1)}
            Axis for the function to be applied on.

        skipna : bool, default True
            Exclude NA/null values when computing the result.

        level : int or level name, default None
            If the axis is a MultiIndex (hierarchical), count along a
            particular level, collapsing into a Series.

        numeric_only : bool, default None
            Include only float, int, boolean columns. If None, will attempt to
            use everything, then use only numeric data. Not implemented for
            Series.

        **kwargs
            Additional keyword arguments to be passed to the function.

        Returns
        -------
        mean : Series or DataFrame (if level specified)
        """
        return self._apply_support_method('mean', **kwargs)

    def std(self, **kwargs):
        return self._apply_support_method('std', **kwargs)

    def var(self, **kwargs):
        return self._apply_support_method('var', **kwargs)

    def all(self, bool_only=None, **kwargs):
        if bool_only:
            return self.select_dtypes(include='bool')._apply_support_method(
                'all', **kwargs)
        return self._apply_support_method('all', **kwargs)

    def any(self, bool_only=None, **kwargs):
        if bool_only:
            return self.select_dtypes(include='bool')._apply_support_method(
                'any', **kwargs)
        return self._apply_support_method('any', **kwargs)

    def _apply_support_method(self, method, **kwargs):
        result = [getattr(self[col], method)(**kwargs)
                  for col in self._cols.keys()]
        if isinstance(result[0], Series):
            support_result = result
            result = DataFrame()
            for idx, col in enumerate(self._cols.keys()):
                result[col] = support_result[idx]
        else:
            result = Series(result)
            result = result.set_index(self._cols.keys())
        return result

    def _columns_view(self, columns):
        """
        Return a subset of the DataFrame's columns as a view.
        """
        columns = as_index(columns)
        result_columns = OrderedDict({})
        for col in columns:
            result_columns[col] = self[col]
        return DataFrame(result_columns)

    def select_dtypes(self, include=None, exclude=None):
        """Return a subset of the DataFrame’s columns based on the column dtypes.

        Parameters
        ----------
        include : str or list
            which columns to include based on dtypes
        exclude : str or list
            which columns to exclude based on dtypes

        """

        # code modified from:
        # https://github.com/pandas-dev/pandas/blob/master/pandas/core/frame.py#L3196

        if not isinstance(include, (list, tuple)):
            include = (include,) if include is not None else ()
        if not isinstance(exclude, (list, tuple)):
            exclude = (exclude,) if exclude is not None else ()

        df = DataFrame()

        # cudf_dtype_from_pydata_dtype can distinguish between
        # np.float and np.number
        selection = tuple(map(frozenset, (include, exclude)))
        include, exclude = map(
            lambda x: frozenset(
                map(utils.cudf_dtype_from_pydata_dtype, x)),
            selection,
        )

        # can't both include AND exclude!
        if not include.isdisjoint(exclude):
            raise ValueError('include and exclude overlap on {inc_ex}'.format(
                inc_ex=(include & exclude)))

        cat_type = pd.core.dtypes.dtypes.CategoricalDtypeType

        # include all subtypes
        include_subtypes = set()
        for dtype in self.dtypes:
            for i_dtype in include:
                # category handling
                if i_dtype is cat_type:
                    include_subtypes.add(i_dtype)
                    break
                if issubclass(dtype.type, i_dtype):
                    include_subtypes.add(dtype.type)

        # exclude all subtypes
        exclude_subtypes = set()
        for dtype in self.dtypes:
            for e_dtype in exclude:
                # category handling
                if e_dtype is cat_type:
                    exclude_subtypes.add(e_dtype)
                    break
                if issubclass(dtype.type, e_dtype):
                    exclude_subtypes.add(dtype.type)

        include_all = set([utils.cudf_dtype_from_pydata_dtype(d)
                           for d in self.dtypes])

        # remove all exclude types
        inclusion = include_all - exclude_subtypes

        # keep only those included
        if include_subtypes:
            inclusion = inclusion & include_subtypes

        for x in self._cols.values():
            infered_type = utils.cudf_dtype_from_pydata_dtype(x.dtype)
            if infered_type in inclusion:
                df.add_column(x.name, x)

        return df

    @ioutils.doc_to_parquet()
    def to_parquet(self, path, *args, **kwargs):
        """{docstring}"""
        import cudf.io.parquet as pq
        pq.to_parquet(self, path, *args, **kwargs)

    @ioutils.doc_to_feather()
    def to_feather(self, path, *args, **kwargs):
        """{docstring}"""
        import cudf.io.feather as feather
        feather.to_feather(self, path, *args, **kwargs)

    @ioutils.doc_to_json()
    def to_json(self, path_or_buf=None, *args, **kwargs):
        """{docstring}"""
        import cudf.io.json as json
        json.to_json(
            self,
            path_or_buf=path_or_buf,
            *args,
            **kwargs
        )

    @ioutils.doc_to_hdf()
    def to_hdf(self, path_or_buf, key, *args, **kwargs):
        """{docstring}"""
        import cudf.io.hdf as hdf
        hdf.to_hdf(path_or_buf, key, self, *args, **kwargs)

    @ioutils.doc_to_dlpack()
    def to_dlpack(self):
        """{docstring}"""
        import cudf.io.dlpack as dlpack
        return dlpack.to_dlpack(self)

    @ioutils.doc_to_csv()
    def to_csv(self, path=None, sep=',', na_rep='',
               columns=None, header=True, index=True, line_terminator='\n'):
        """{docstring}"""
        import cudf.io.csv as csv
        return csv.to_csv(self, path, sep, na_rep, columns,
                          header, index, line_terminator)


def from_pandas(obj):
    """
    Convert certain Pandas objects into the cudf equivalent.

    Supports DataFrame, Series, or MultiIndex.

    Raises
    ------
    TypeError for invalid input type.

    Examples
    --------
    >>> import cudf
    >>> import pandas as pd
    >>> data = [[0, 1], [1, 2], [3, 4]]
    >>> pdf = pd.DataFrame(data, columns=['a', 'b'], dtype=int)
    >>> cudf.from_pandas(pdf)
    <cudf.DataFrame ncols=2 nrows=3 >
    """
    if isinstance(obj, pd.DataFrame):
        return DataFrame.from_pandas(obj)
    elif isinstance(obj, pd.Series):
        return Series.from_pandas(obj)
    elif isinstance(obj, pd.MultiIndex):
        return cudf.MultiIndex.from_pandas(obj)
    else:
        raise TypeError(
            "from_pandas only accepts Pandas Dataframes, Series, and "
            "MultiIndex objects. "
            "Got %s" % type(obj)
        )


def merge(left, right, *args, **kwargs):
    return left.merge(right, *args, **kwargs)


# a bit of fanciness to inject doctstring with left parameter
merge_doc = DataFrame.merge.__doc__
idx = merge_doc.find('right')
merge.__doc__ = ''.join([merge_doc[:idx], '\n\tleft : DataFrame\n\t',
                        merge_doc[idx:]])

register_distributed_serializer(DataFrame)<|MERGE_RESOLUTION|>--- conflicted
+++ resolved
@@ -2109,18 +2109,11 @@
         else:
             from cudf.groupby.groupby import DataFrameGroupBy
 
-<<<<<<< HEAD
             result = DataFrameGroupBy(
                 self, by=by, method=method, as_index=as_index,
                 sort=sort, level=level
             )
-=======
-            nvtx_range_push("CUDF_GROUPBY", "purple")
-            # The matching `pop` for this range is inside LibGdfGroupby
-            # __apply_agg
-            result = Groupby(self, by=by, method=method, as_index=as_index,
                              sort=sort, level=level)
->>>>>>> d4b42440
             return result
 
     @copy_docstring(Rolling)
