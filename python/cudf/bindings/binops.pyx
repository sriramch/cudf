# Copyright (c) 2019, NVIDIA CORPORATION.

# cython: profile=False
# distutils: language = c++
# cython: embedsignature = True
# cython: language_level = 3

from cudf.bindings.cudf_cpp cimport *
from cudf.bindings.cudf_cpp import *
from cudf.bindings.binops cimport *
from cudf.bindings.GDFError import GDFError
from libcpp.vector cimport vector
from libc.stdlib cimport free

from librmm_cffi import librmm as rmm

_COMPILED_OPS = [
    'add', 'sub', 'mul', 'div', 'truediv', 'floordiv', 'eq', 'ne', 'lt', 'gt',
    'le', 'ge', 'and', 'or', 'xor'
]

_BINARY_OP = {}
_BINARY_OP['add'] = GDF_ADD
_BINARY_OP['sub'] = GDF_SUB
_BINARY_OP['mul'] = GDF_MUL
_BINARY_OP['div'] = GDF_DIV
_BINARY_OP['truediv'] = GDF_TRUE_DIV
_BINARY_OP['floordiv'] = GDF_FLOOR_DIV
_BINARY_OP['mod'] = GDF_MOD
_BINARY_OP['pow'] = GDF_POW
_BINARY_OP['eq'] = GDF_EQUAL
_BINARY_OP['ne'] = GDF_NOT_EQUAL
_BINARY_OP['lt'] = GDF_LESS
_BINARY_OP['gt'] = GDF_GREATER
_BINARY_OP['le'] = GDF_LESS_EQUAL
_BINARY_OP['ge'] = GDF_GREATER_EQUAL
_BINARY_OP['and'] = GDF_BITWISE_AND
_BINARY_OP['or'] = GDF_BITWISE_OR
_BINARY_OP['xor'] = GDF_BITWISE_XOR


cdef apply_jit_op(gdf_column* c_lhs, gdf_column* c_rhs, gdf_column* c_out, op):
    """
    Call JITified gdf binary ops.
    """

    cdef gdf_error result
    cdef gdf_binary_operator c_op = _BINARY_OP[op]
    with nogil:    
        result = gdf_binary_operation_v_v(
            <gdf_column*>c_out,
            <gdf_column*>c_lhs,
            <gdf_column*>c_rhs,
            c_op)

    cdef int nullct = c_out[0].null_count

    check_gdf_error(result)

    return nullct


cdef apply_mask_and(gdf_column* c_lhs, gdf_column* c_rhs, gdf_column* c_out):
    """

    """
    cdef gdf_error result
<<<<<<< HEAD
    result = gdf_validity_and(
                <gdf_column*>c_lhs,
                <gdf_column*>c_rhs,
                <gdf_column*>c_out
            )
=======

    with nogil:
        result = gdf_validity_and(
            <gdf_column*>c_lhs,
            <gdf_column*>c_rhs,
            <gdf_column*>c_out
        )

>>>>>>> 29011972
    check_gdf_error(result)

    cdef int nnz = 0
    if c_out.valid is not NULL:
<<<<<<< HEAD
        nnz = gdf_count_nonzero_mask(
            c_out.valid,
            c_out.size,
            &nnz
        )
=======

        with nogil:
            nnz = gdf_count_nonzero_mask(
                c_out.valid,
                c_out.size,
                &nnz
            )

>>>>>>> 29011972
    return c_out.size - nnz


cdef apply_compiled_op(gdf_column* c_lhs, gdf_column* c_rhs, gdf_column* c_out, op):
    """
    Call compiled gdf binary ops.
    """

    cdef gdf_error result = GDF_CUDA_ERROR
    with nogil:
        if op == 'add':
            result = gdf_add_generic(
                <gdf_column*>c_lhs,
                <gdf_column*>c_rhs,
                <gdf_column*>c_out
            )
        elif op == 'sub':
            result = gdf_sub_generic(
                <gdf_column*>c_lhs,
                <gdf_column*>c_rhs,
                <gdf_column*>c_out
            )
        elif op == 'mul':
            result = gdf_mul_generic(
                <gdf_column*>c_lhs,
                <gdf_column*>c_rhs,
                <gdf_column*>c_out
            )
        elif op == 'div':
            result = gdf_div_generic(
                <gdf_column*>c_lhs,
                <gdf_column*>c_rhs,
                <gdf_column*>c_out
            )
        elif op == 'truediv':
            result = gdf_div_generic(
                <gdf_column*>c_lhs,
                <gdf_column*>c_rhs,
                <gdf_column*>c_out
            )
        elif op == 'floordiv':
            result = gdf_floordiv_generic(
                <gdf_column*>c_lhs,
                <gdf_column*>c_rhs,
                <gdf_column*>c_out
            )
        elif op == 'eq':
            result = gdf_eq_generic(
                <gdf_column*>c_lhs,
                <gdf_column*>c_rhs,
                <gdf_column*>c_out
            )
        elif op == 'ne':
            result = gdf_ne_generic(
                <gdf_column*>c_lhs,
                <gdf_column*>c_rhs,
                <gdf_column*>c_out
            )
        elif op == 'lt':
            result = gdf_lt_generic(
                <gdf_column*>c_lhs,
                <gdf_column*>c_rhs,
                <gdf_column*>c_out
            )
        elif op == 'gt':
            result = gdf_gt_generic(
                <gdf_column*>c_lhs,
                <gdf_column*>c_rhs,
                <gdf_column*>c_out
            )
        elif op == 'le':
            result = gdf_le_generic(
                <gdf_column*>c_lhs,
                <gdf_column*>c_rhs,
                <gdf_column*>c_out
            )
        elif op == 'ge':
            result = gdf_ge_generic(
                <gdf_column*>c_lhs,
                <gdf_column*>c_rhs,
                <gdf_column*>c_out
            )
        elif op == 'and':
            result = gdf_bitwise_and_generic(
                <gdf_column*>c_lhs,
                <gdf_column*>c_rhs,
                <gdf_column*>c_out
            )
        elif op == 'or':
            result = gdf_bitwise_or_generic(
                <gdf_column*>c_lhs,
                <gdf_column*>c_rhs,
                <gdf_column*>c_out
            )
        elif op == 'xor':
            result = gdf_bitwise_xor_generic(
                <gdf_column*>c_lhs,
                <gdf_column*>c_rhs,
                <gdf_column*>c_out
            )

    check_gdf_error(result)

    if c_out.valid is not NULL:
        return apply_mask_and(
            <gdf_column*>c_lhs,
            <gdf_column*>c_rhs,
            <gdf_column*>c_out
        )
    else:
        return 0


def apply_op(lhs, rhs, out, op):
    """
    Dispatches a binary op call to the appropriate libcudf function
    """
    check_gdf_compatibility(lhs)
    check_gdf_compatibility(rhs)
    check_gdf_compatibility(out)

    cdef gdf_column* c_lhs = column_view_from_column(lhs)
    cdef gdf_column* c_rhs = column_view_from_column(rhs)
    cdef gdf_column* c_out = column_view_from_column(out)

    cdef gdf_error result
    cdef gdf_binary_operator c_op = _BINARY_OP[op]

    if c_lhs.dtype == c_rhs.dtype and op in _COMPILED_OPS:
        try:
            nullct = apply_compiled_op(
                <gdf_column*>c_lhs,
                <gdf_column*>c_rhs,
                <gdf_column*>c_out,
                op
            )
        except GDFError as e:
            if e.errcode == b'GDF_UNSUPPORTED_DTYPE':
                nullct = apply_jit_op(
                    <gdf_column*>c_lhs,
                    <gdf_column*>c_rhs,
                    <gdf_column*>c_out,
                    op
                )
            else:
                raise e
    else:
        nullct = apply_jit_op(
            <gdf_column*>c_lhs,
            <gdf_column*>c_rhs,
            <gdf_column*>c_out,
            op
        )

    free(c_lhs)
    free(c_rhs)
    free(c_out)

    return nullct<|MERGE_RESOLUTION|>--- conflicted
+++ resolved
@@ -65,13 +65,6 @@
 
     """
     cdef gdf_error result
-<<<<<<< HEAD
-    result = gdf_validity_and(
-                <gdf_column*>c_lhs,
-                <gdf_column*>c_rhs,
-                <gdf_column*>c_out
-            )
-=======
 
     with nogil:
         result = gdf_validity_and(
@@ -80,18 +73,10 @@
             <gdf_column*>c_out
         )
 
->>>>>>> 29011972
     check_gdf_error(result)
 
     cdef int nnz = 0
     if c_out.valid is not NULL:
-<<<<<<< HEAD
-        nnz = gdf_count_nonzero_mask(
-            c_out.valid,
-            c_out.size,
-            &nnz
-        )
-=======
 
         with nogil:
             nnz = gdf_count_nonzero_mask(
@@ -100,7 +85,6 @@
                 &nnz
             )
 
->>>>>>> 29011972
     return c_out.size - nnz
 
 
