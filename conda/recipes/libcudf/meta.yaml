# Copyright (c) 2018, NVIDIA CORPORATION.

{% set version = environ.get('GIT_DESCRIBE_TAG', '0.0.0.dev').lstrip('v') + environ.get('VERSION_SUFFIX', '') %}
{% set minor_version =  version.split('.')[0] + '.' + version.split('.')[1] %}
{% set git_revision_count=environ.get('GIT_DESCRIBE_NUMBER', 0) %}
{% set cuda_version='.'.join(environ.get('CUDA_VERSION', '9.2').split('.')[:2]) %}

package:
  name: libcudf
  version: {{ version }}

source:
  path: ../../..

build:
  number: {{ git_revision_count }}
  string: cuda{{ cuda_version }}_{{ git_revision_count }}
  script_env:
    - CC
    - CXX
    - CUDAHOSTCXX
    - PARALLEL_LEVEL
    - VERSION_SUFFIX
  run_exports:
    - {{ pin_subpackage("libcudf", max_pin="x.x") }}

requirements:
  build:
    - cmake >=3.12.4
  host:
    - librmm {{ minor_version }}.*
    - libnvstrings {{ minor_version }}.*
    - cudatoolkit {{ cuda_version }}.*
    - arrow-cpp 0.14.1.*
    - double-conversion
    - rapidjson
    - flatbuffers
    - boost-cpp
    - dlpack
  run:
    - {{ pin_compatible('cudatoolkit', max_pin='x.x') }}
    - arrow-cpp 0.14.1.*
    - dlpack

test:
  commands:
    - test -f $PREFIX/lib/libcudf.so
    - test -f $PREFIX/lib/libcudftestutil.a
    - test -f $PREFIX/include/cudf/legacy/bitmask.hpp
    - test -f $PREFIX/include/cudf/legacy/column.hpp
    - test -f $PREFIX/include/cudf/legacy/table.hpp
    - test -f $PREFIX/include/cudf/utilities/legacy/nvcategory_util.hpp
    - test -f $PREFIX/include/cudf/utilities/legacy/type_dispatcher.hpp
    - test -f $PREFIX/include/cudf/utilities/legacy/wrapper_types.hpp
    - test -f $PREFIX/include/cudf/binaryop.hpp
    - test -f $PREFIX/include/cudf/convert_types.h
    - test -f $PREFIX/include/cudf/legacy/copying.hpp
    - test -f $PREFIX/include/cudf/cudf.h
    - test -f $PREFIX/include/cudf/datetime.hpp
<<<<<<< HEAD
    - test -f $PREFIX/include/cudf/legacy/filling.hpp
    - test -f $PREFIX/include/cudf/functions.h
=======
    - test -f $PREFIX/include/cudf/filling.hpp
    - test -f $PREFIX/include/cudf/legacy/functions.h
>>>>>>> f4c4b7e3
    - test -f $PREFIX/include/cudf/gis.hpp
    - test -f $PREFIX/include/cudf/groupby.hpp
    - test -f $PREFIX/include/cudf/io_functions.h
    - test -f $PREFIX/include/cudf/io_functions.hpp
    - test -f $PREFIX/include/cudf/io_readers.hpp
    - test -f $PREFIX/include/cudf/io_types.h
    - test -f $PREFIX/include/cudf/io_types.hpp
    - test -f $PREFIX/include/cudf/ipc.hpp
    - test -f $PREFIX/include/cudf/merge.hpp
    - test -f $PREFIX/include/cudf/predicates.hpp
    - test -f $PREFIX/include/cudf/reduction.hpp
    - test -f $PREFIX/include/cudf/replace.hpp
    - test -f $PREFIX/include/cudf/rolling.hpp
    - test -f $PREFIX/include/cudf/search.hpp
    - test -f $PREFIX/include/cudf/stream_compaction.hpp
    - test -f $PREFIX/include/cudf/transform.hpp
    - test -f $PREFIX/include/cudf/types.h
    - test -f $PREFIX/include/cudf/types.hpp
    - test -f $PREFIX/include/cudf/unary.hpp

about:
  home: http://rapids.ai/
  license: Apache-2.0
  license_family: Apache
  license_file: LICENSE
  summary: libcudf library<|MERGE_RESOLUTION|>--- conflicted
+++ resolved
@@ -57,13 +57,8 @@
     - test -f $PREFIX/include/cudf/legacy/copying.hpp
     - test -f $PREFIX/include/cudf/cudf.h
     - test -f $PREFIX/include/cudf/datetime.hpp
-<<<<<<< HEAD
     - test -f $PREFIX/include/cudf/legacy/filling.hpp
-    - test -f $PREFIX/include/cudf/functions.h
-=======
-    - test -f $PREFIX/include/cudf/filling.hpp
     - test -f $PREFIX/include/cudf/legacy/functions.h
->>>>>>> f4c4b7e3
     - test -f $PREFIX/include/cudf/gis.hpp
     - test -f $PREFIX/include/cudf/groupby.hpp
     - test -f $PREFIX/include/cudf/io_functions.h
