--- conflicted
+++ resolved
@@ -82,12 +82,9 @@
 - PR #2017 Convert `read_orc()` into a C++ API
 - PR #1756 Add documentation "10 Minutes to cuDF and dask_cuDF"
 - PR #2034 Adding support for string columns concatenation using "add" binary operator
-<<<<<<< HEAD
+- PR #2036 Make library of common test utils to speed up tests compilation
 - PR #2022 Facilitating get_dummies to be a high level api too
 
-=======
-- PR #2036 Make library of common test utils to speed up tests compilation
->>>>>>> b7462c04
 
 ## Bug Fixes
 
