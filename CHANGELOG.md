--- conflicted
+++ resolved
@@ -30,9 +30,7 @@
 - PR #4008 Eliminate extra copy in column constructor
 - PR #4013 Add cython definition for io readers cudf/io/io_types.hpp
 - PR #4014 ORC/Parquet: add count parameter to stripe/rowgroup-based reader API
-<<<<<<< HEAD
 - PR #4042 Port cudf/io/functions.hpp to Cython for use in IO bindings
-=======
 - PR #3880 Add aggregation infrastructure support for reduction
 - PR #4021 Change quantiles signature for clarity.
 - PR #4029 Port stream_compaction.pyx to use libcudf++ APIs
@@ -46,7 +44,6 @@
 - PR #4079 Simply use `mask.size` to create the array view
 - PR #4092 Keep mask on GPU for bit unpacking
 - PR #4081 Copy from `Buffer`'s pointer directly to host
->>>>>>> ba5aaeb4
 
 ## Bug Fixes
 
