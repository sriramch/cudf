# cuDF 0.11.0 (Date TBD)

## New Features

- PR #2930 JSON Reader: Support ARROW_RANDOM_FILE input
- PR #2956 Add `cudf::stack` and `cudf::tile`
- PR #2980 Added nvtext is_vowel/is_consonant functions
- PR #2987 Add `inplace` arg to `DataFrame.reset_index` and `Series`
- PR #3011 Added libcudf++ transition guide
- PR #3129 Add strings column factory from `std::vector`s
- PR #3054 Add parquet reader support for decimal data types
- PR #3022 adds DataFrame.astype for cuDF dataframes
- PR #2962 Add isnull(), notnull() and related functions
- PR #3025 Move search files to legacy
- PR #3094 Adding `any` and `all` support from libcudf
- PR #3130 Define and implement new `column_wrapper`
- PR #3143 Define and implement new copying APIs `slice` and `split`
- PR #3161 Move merge files to legacy
- PR #3079 Added support to write ORC files given a local path
- PR #3192 Add dtype param to cast `DataFrame` on init
- PR #3223 Java expose underlying buffers

## Improvements

- PR #2904 Move gpu decompressors to cudf::io namespace
- PR #2977 Moved old C++ test utilities to legacy directory.
- PR #2965 Fix slow orc reader perf with large uncompressed blocks
- PR #2995 Move JIT type utilities to legacy directory
- PR #2927 Add ``Table`` and ``TableView`` extension classes that wrap legacy cudf::table
- PR #3005 Renames `cudf::exp` namespace to `cudf::experimental`
- PR #3008 Make safe versions of `is_null` and `is_valid` in `column_device_view`
- PR #3026 Move fill and repeat files to legacy
- PR #3027 Move copying.hpp and related source to legacy folder
- PR #3014 Snappy decompression optimizations
- PR #3032 Use `asarray` to coerce indices to a NumPy array
- PR #2996 IO Readers: Replace `cuio::device_buffer` with `rmm::device_buffer`
- PR #3051 Specialized hash function for strings column
- PR #3065 Select and Concat for cudf::experimental::table
- PR #3080 Move `valid_if.cuh` to `legacy/`
- PR #3052 Moved replace.hpp functionality to legacy
- PR #3091 Move join files to legacy
- PR #3092 Implicitly init RMM if Java allocates before init
- PR #3029 Update gdf_ numeric types with stdint and move to cudf namespace
- PR #3052 Moved replace.hpp functionality to legacy
- PR #2955 Add cmake option to only build for present GPU architecture
- PR #3070 Move functions.h and related source to legacy
- PR #2951 Allow set_index to handle a list of column names
- PR #3093 Move groupby files to legacy
- PR #2988 Removing GIS functionality (now part of cuSpatial library)
- PR #3067 Java method to return size of device memory buffer
- PR #3083 Improved some binary operation tests to include null testing.
- PR #3084 Update to arrow-cpp and pyarrow 0.15.0
- PR #3071 Move cuIO to legacy
- PR #3126 Round 2 of snappy decompression optimizations
- PR #3046 Define and implement new copying APIs `empty_like` and `allocate_like`
- PR #3128 Support MultiIndex in DataFrame.join
- PR #3135 Add nvtx utilities to cudf::nvtx namespace
- PR #3021 Java host side concat of serialized buffers
- PR #3138 Movey unary files to legacy
- PR #3154 Make `table_view_base.column()` const and add `mutable_table_view.column()`
- PR #3175 Set cmake cuda version variables
- PR #3171 Move deprecated error macros to legacy
- PR #3193 Add cuPy as a formal dependency
- PR #3195 Support for zero columned `table_view`
- PR #3165 Java device memory size for string category
- PR #3205 Move transform files to legacy
- PR #3202 Rename and move error.hpp to public headers
- PR #2878 Use upstream merge code in dask_cudf
- PR #3231 Add `column::release()` to give up ownership of contents.
- PR #3157 Use enum class rather than enum for mask_allocation_policy
<<<<<<< HEAD
- PR #3232 Port NVStrings datetime conversion to cudf strings column
=======
- PR #3245 Move binaryop files to legacy
- PR #3241 Move stream_compaction files to legacy
- PR #3166 Move reductions to legacy
- PR #3261 Small cleanup: remove `== true`
>>>>>>> 5e25cddf

## Bug Fixes

- PR #2895 Fixed dask_cudf group_split behavior to handle upstream rearrange_by_divisions
- PR #3048 Support for zero columned tables
- PR #3030 Fix snappy decoding regression in PR #3014
- PR #3041 Fixed exp to experimental namespace name change issue
- PR #3056 Add additional cmake hint for finding local build of RMM files
- PR #3060 Move copying.hpp includes to legacy
- PR #3139 Fixed java RMM auto initalization
- PR #3141 Java fix for relocated IO headers
- PR #3149 Rename column_wrapper.cuh to column_wrapper.hpp
- PR #3168 Fix mutable_column_device_view head const_cast
- PR #3199 Update JNI includes for legacy moves
- PR #3204 ORC writer: Fix ByteRLE encoding of NULLs
- PR #2994 Fix split_out-support but with hash_object_dispatch
- PR #3212 Fix string to date casting when format is not specified
- PR #3218 Fixes `row_lexicographic_comparator` issue with handling two tables
- PR #3228 Default initialize RMM when Java native dependencies are loaded
- PR #3236 Fix Numba 0.46+/CuPy 6.3 interface compatibility
- PR #3256 Fix orc writer crash with multiple string columns
- PR #3211 Fix breaking change caused by rapidsai/rmm#167

# cuDF 0.10.0 (16 Oct 2019)

## New Features

- PR #2423 Added `groupby.quantile()`
- PR #2522 Add Java bindings for NVStrings backed upper and lower case mutators
- PR #2605 Added Sort based groupby in libcudf
- PR #2607 Add Java bindings for parsing JSON
- PR #2629 Add dropna= parameter to groupby
- PR #2585 ORC & Parquet Readers: Remove millisecond timestamp restriction
- PR #2507 Add GPU-accelerated ORC Writer
- PR #2559 Add Series.tolist()
- PR #2653 Add Java bindings for rolling window operations
- PR #2480 Merge `custreamz` codebase into `cudf` repo
- PR #2674 Add __contains__ for Index/Series/Column
- PR #2635 Add support to read from remote and cloud sources like s3, gcs, hdfs
- PR #2722 Add Java bindings for NVTX ranges
- PR #2702 Add make_bool to dataset generation functions
- PR #2394 Move `rapidsai/custrings` into `cudf`
- PR #2734 Final sync of custrings source into cudf
- PR #2724 Add libcudf support for __contains__
- PR #2777 Add python bindings for porter stemmer measure functionality
- PR #2781 Add issorted to is_monotonic
- PR #2685 Add cudf::scatter_to_tables and cython binding
- PR #2743 Add Java bindings for NVStrings timestamp2long as part of String ColumnVector casting
- PR #2785 Add nvstrings Python docs
- PR #2786 Add benchmarks option to root build.sh
- PR #2802 Add `cudf::repeat()` and `cudf.Series.repeat()`
- PR #2773 Add Fisher's unbiased kurtosis and skew for Series/DataFrame
- PR #2748 Parquet Reader: Add option to specify loading of PANDAS index
- PR #2807 Add scatter_by_map to DataFrame python API
- PR #2836 Add nvstrings.code_points method
- PR #2844 Add Series/DataFrame notnull
- PR #2858 Add GTest type list utilities
- PR #2870 Add support for grouping by Series of arbitrary length
- PR #2719 Series covariance and Pearson correlation
- PR #2207 Beginning of libcudf overhaul: introduce new column and table types
- PR #2869 Add `cudf.CategoricalDtype`
- PR #2838 CSV Reader: Support ARROW_RANDOM_FILE input
- PR #2655 CuPy-based Series and Dataframe .values property
- PR #2803 Added `edit_distance_matrix()` function to calculate pairwise edit distance for each string on a given nvstrings object.
- PR #2811 Start of cudf strings column work based on 2207
- PR #2872 Add Java pinned memory pool allocator
- PR #2971 Added initial gather and scatter methods for strings_column_view
- PR #2969 Add findAndReplaceAll to ColumnVector
- PR #2814 Add Datetimeindex.weekday
- PR #2999 Add timestamp conversion support for string categories
- PR #2918 Add cudf::column timestamp wrapper types

## Improvements

- PR #2578 Update legacy_groupby to use libcudf group_by_without_aggregation
- PR #2581 Removed `managed` allocator from hash map classes.
- PR #2571 Remove unnecessary managed memory from gdf_column_concat
- PR #2648 Cython/Python reorg
- PR #2588 Update Series.append documentation
- PR #2632 Replace dask-cudf set_index code with upstream
- PR #2682 Add cudf.set_allocator() function for easier allocator init
- PR #2642 Improve null printing and testing
- PR #2747 Add missing Cython headers / cudftestutil lib to conda package for cuspatial build
- PR #2706 Compute CSV format in device code to speedup performance
- PR #2673 Add support for np.longlong type
- PR #2703 move dask serialization dispatch into cudf
- PR #2728 Add YYMMDD to version tag for nightly conda packages
- PR #2729 Handle file-handle input in to_csv
- PR #2741 CSV Reader: Move kernel functions into its own file
- PR #2766 Improve nvstrings python cmake flexibility
- PR #2756 Add out_time_unit option to csv reader, support timestamp resolutions
- PR #2771 Stopgap alias for to_gpu_matrix()
- PR #2783 Support mapping input columns to function arguments in apply kernels
- PR #2645 libcudf unique_count for Series.nunique
- PR #2817 Dask-cudf: `read_parquet` support for remote filesystems
- PR #2823 improve java data movement debugging
- PR #2806 CSV Reader: Clean-up row offset operations
- PR #2640 Add dask wait/persist exmaple to 10 minute guide
- PR #2828 Optimizations of kernel launch configuration for `DataFrame.apply_rows` and `DataFrame.apply_chunks`
- PR #2831 Add `column` argument to `DataFrame.drop`
- PR #2775 Various optimizations to improve __getitem__ and __setitem__ performance
- PR #2810 cudf::allocate_like can optionally always allocate a mask.
- PR #2833 Parquet reader: align page data allocation sizes to 4-bytes to satisfy cuda-memcheck
- PR #2832 Using the new Python bindings for UCX
- PR #2856 Update group_split_cudf to use scatter_by_map
- PR #2890 Optionally keep serialized table data on the host.
- PR #2778 Doc: Updated and fixed some docstrings that were formatted incorrectly.
- PR #2830 Use YYMMDD tag in custreamz nightly build
- PR #2875 Java: Remove synchronized from register methods in MemoryCleaner
- PR #2887 Minor snappy decompression optimization
- PR #2899 Use new RMM API based on Cython
- PR #2788 Guide to Python UDFs
- PR #2919 Change java API to use operators in groupby namespace
- PR #2909 CSV Reader: Avoid row offsets host vector default init
- PR #2834 DataFrame supports setting columns via attribute syntax `df.x = col`
- PR #3147 DataFrame can be initialized from rows via list of tuples

## Bug Fixes

- PR #2584 ORC Reader: fix parsing of `DECIMAL` index positions
- PR #2619 Fix groupby serialization/deserialization
- PR #2614 Update Java version to match
- PR #2601 Fixes nlargest(1) issue in Series and Dataframe
- PR #2610 Fix a bug in index serialization (properly pass DeviceNDArray)
- PR #2621 Fixes the floordiv issue of not promoting float type when rhs is 0
- PR #2611 Types Test: fix static casting from negative int to string
- PR #2618 IO Readers: Fix datasource memory map failure for multiple reads
- PR #2628 groupby_without_aggregation non-nullable input table produces non-nullable output
- PR #2615 fix string category partitioning in java API
- PR #2641 fix string category and timeunit concat in the java API
- PR #2649 Fix groupby issue resulting from column_empty bug
- PR #2658 Fix astype() for null categorical columns
- PR #2660 fix column string category and timeunit concat in the java API
- PR #2664 ORC reader: fix `skip_rows` larger than first stripe
- PR #2654 Allow Java gdfOrderBy to work with string categories
- PR #2669 AVRO reader: fix non-deterministic output
- PR #2668 Update Java bindings to specify timestamp units for ORC and Parquet readers
- PR #2679 AVRO reader: fix cuda errors when decoding compressed streams
- PR #2692 Add concatenation for data-frame with different headers (empty and non-empty)
- PR #2651 Remove nvidia driver installation from ci/cpu/build.sh
- PR #2697 Ensure csv reader sets datetime column time units
- PR #2698 Return RangeIndex from contiguous slice of RangeIndex
- PR #2672 Fix null and integer handling in round
- PR #2704 Parquet Reader: Fix crash when loading string column with nulls
- PR #2725 Fix Jitify issue with running on Turing using CUDA version < 10
- PR #2731 Fix building of benchmarks
- PR #2738 Fix java to find new NVStrings locations
- PR #2736 Pin Jitify branch to v0.10 version
- PR #2742 IO Readers: Fix possible silent failures when creating `NvStrings` instance
- PR #2753 Fix java quantile API calls
- PR #2762 Fix validity processing for time in java
- PR #2796 Fix handling string slicing and other nvstrings delegated methods with dask
- PR #2769 Fix link to API docs in README.md
- PR #2772 Handle multiindex pandas Series #2772
- PR #2749 Fix apply_rows/apply_chunks pessimistic null mask to use in_cols null masks only
- PR #2752 CSV Reader: Fix exception when there's no rows to process
- PR #2716 Added Exception for `StringMethods` in string methods
- PR #2787 Fix Broadcasting `None` to `cudf-series`
- PR #2794 Fix async race in NVCategory::get_value and get_value_bounds
- PR #2795 Fix java build/cast error
- PR #2496 Fix improper merge of two dataframes when names differ
- PR #2824 Fix issue with incorrect result when Numeric Series replace is called several times
- PR #2751 Replace value with null
- PR #2765 Fix Java inequality comparisons for string category
- PR #2818 Fix java join API to use new C++ join API
- PR #2841 Fix nvstrings.slice and slice_from for range (0,0)
- PR #2837 Fix join benchmark
- PR #2809 Add hash_df and group_split dispatch functions for dask
- PR #2843 Parquet reader: fix skip_rows when not aligned with page or row_group boundaries
- PR #2851 Deleted existing dask-cudf/record.txt
- PR #2854 Fix column creation from ephemeral objects exposing __cuda_array_interface__
- PR #2860 Fix boolean indexing when the result is a single row
- PR #2859 Fix tail method issue for string columns
- PR #2852 Fixed `cumsum()` and `cumprod()` on boolean series.
- PR #2865 DaskIO: Fix `read_csv` and `read_orc` when input is list of files
- PR #2750 Fixed casting values to cudf::bool8 so non-zero values always cast to true
- PR #2873 Fixed dask_cudf read_partition bug by generating ParquetDatasetPiece
- PR #2850 Fixes dask_cudf.read_parquet on partitioned datasets
- PR #2896 Properly handle `axis` string keywords in `concat`
- PR #2926 Update rounding algorithm to avoid using fmod
- PR #2968 Fix Java dependency loading when using NVTX
- PR #2963 Fix ORC writer uncompressed block indexing
- PR #2928 CSV Reader: Fix using `byte_range` for large datasets
- PR #2983 Fix sm_70+ race condition in gpu_unsnap
- PR #2964 ORC Writer: Segfault when writing mixed numeric and string columns
- PR #3007 Java: Remove unit test that frees RMM invalid pointer
- PR #3009 Fix orc reader RLEv2 patch position regression from PR #2507
- PR #3002 Fix CUDA invalid configuration errors reported after loading an ORC file without data
- PR #3035 Update update-version.sh for new docs locations
- PR #3038 Fix uninitialized stream parameter in device_table deleter
- PR #3064 Fixes groupby performance issue
- PR #3061 Add rmmInitialize to nvstrings gtests
- PR #3058 Fix UDF doc markdown formatting
- PR #3059 Add nvstrings python build instructions to contributing.md


# cuDF 0.9.0 (21 Aug 2019)

## New Features

- PR #1993 Add CUDA-accelerated series aggregations: mean, var, std
- PR #2111 IO Readers: Support memory buffer, file-like object, and URL inputs
- PR #2012 Add `reindex()` to DataFrame and Series
- PR #2097 Add GPU-accelerated AVRO reader
- PR #2098 Support binary ops on DFs and Series with mismatched indices
- PR #2160 Merge `dask-cudf` codebase into `cudf` repo
- PR #2149 CSV Reader: Add `hex` dtype for explicit hexadecimal parsing
- PR #2156 Add `upper_bound()` and `lower_bound()` for libcudf tables and `searchsorted()` for cuDF Series
- PR #2158 CSV Reader: Support single, non-list/dict argument for `dtype`
- PR #2177 CSV Reader: Add `parse_dates` parameter for explicit date inference
- PR #1744 cudf::apply_boolean_mask and cudf::drop_nulls support for cudf::table inputs (multi-column)
- PR #2196 Add `DataFrame.dropna()`
- PR #2197 CSV Writer: add `chunksize` parameter for `to_csv`
- PR #2215 `type_dispatcher` benchmark
- PR #2179 Add Java quantiles
- PR #2157 Add __array_function__ to DataFrame and Series
- PR #2212 Java support for ORC reader
- PR #2224 Add DataFrame isna, isnull, notna functions
- PR #2236 Add Series.drop_duplicates
- PR #2105 Add hash-based join benchmark
- PR #2316 Add unique, nunique, and value_counts for datetime columns
- PR #2337 Add Java support for slicing a ColumnVector
- PR #2049 Add cudf::merge (sorted merge)
- PR #2368 Full cudf+dask Parquet Support
- PR #2380 New cudf::is_sorted checks whether cudf::table is sorted
- PR #2356 Java column vector standard deviation support
- PR #2221 MultiIndex full indexing - Support iloc and wildcards for loc
- PR #2429 Java support for getting length of strings in a ColumnVector
- PR #2415 Add `value_counts` for series of any type
- PR #2446 Add __array_function__ for index
- PR #2437 ORC reader: Add 'use_np_dtypes' option
- PR #2382 Add CategoricalAccessor add, remove, rename, and ordering methods
- PR #2464 Native implement `__cuda_array_interface__` for Series/Index/Column objects
- PR #2425 Rolling window now accepts array-based user-defined functions
- PR #2442 Add __setitem__
- PR #2449 Java support for getting byte count of strings in a ColumnVector
- PR #2492 Add groupby.size() method
- PR #2358 Add cudf::nans_to_nulls: convert floating point column into bitmask
- PR #2489 Add drop argument to set_index
- PR #2491 Add Java bindings for ORC reader 'use_np_dtypes' option
- PR #2213 Support s/ms/us/ns DatetimeColumn time unit resolutions
- PR #2536 Add _constructor properties to Series and DataFrame

## Improvements

- PR #2103 Move old `column` and `bitmask` files into `legacy/` directory
- PR #2109 added name to Python column classes
- PR #1947 Cleanup serialization code
- PR #2125 More aggregate in java API
- PR #2127 Add in java Scalar tests
- PR #2088 Refactor of Python groupby code
- PR #2130 Java serialization and deserialization of tables.
- PR #2131 Chunk rows logic added to csv_writer
- PR #2129 Add functions in the Java API to support nullable column filtering
- PR #2165 made changes to get_dummies api for it to be available in MethodCache
- PR #2171 Add CodeCov integration, fix doc version, make --skip-tests work when invoking with source
- PR #2184 handle remote orc files for dask-cudf
- PR #2186 Add `getitem` and `getattr` style access to Rolling objects
- PR #2168 Use cudf.Column for CategoricalColumn's categories instead of a tuple
- PR #2193 DOC: cudf::type_dispatcher documentation for specializing dispatched functors
- PR #2199 Better java support for appending strings
- PR #2176 Added column dtype support for datetime, int8, int16 to csv_writer
- PR #2209 Matching `get_dummies` & `select_dtypes` behavior to pandas
- PR #2217 Updated Java bindings to use the new groupby API
- PR #2214 DOC: Update doc instructions to build/install `cudf` and `dask-cudf`
- PR #2220 Update Java bindings for reduction rename
- PR #2232 Move CodeCov upload from build script to Jenkins
- PR #2225 refactor to use libcudf for gathering columns in dataframes
- PR #2293 Improve join performance (faster compute_join_output_size)
- PR #2300 Create separate dask codeowners for dask-cudf codebase
- PR #2304 gdf_group_by_without_aggregations returns gdf_column
- PR #2309 Java readers: remove redundant copy of result pointers
- PR #2307 Add `black` and `isort` to style checker script
- PR #2345 Restore removal of old groupby implementation
- PR #2342 Improve `astype()` to operate all ways
- PR #2329 using libcudf cudf::copy for column deep copy
- PR #2344 DOC: docs on code formatting for contributors
- PR #2376 Add inoperative axis= and win_type= arguments to Rolling()
- PR #2378 remove dask for (de-)serialization of cudf objects
- PR #2353 Bump Arrow and Dask versions
- PR #2377 Replace `standard_python_slice` with just `slice.indices()`
- PR #2373 cudf.DataFrame enchancements & Series.values support
- PR #2392 Remove dlpack submodule; make cuDF's Cython API externally accessible
- PR #2430 Updated Java bindings to use the new unary API
- PR #2406 Moved all existing `table` related files to a `legacy/` directory
- PR #2350 Performance related changes to get_dummies
- PR #2420 Remove `cudautils.astype` and replace with `typecast.apply_cast`
- PR #2456 Small improvement to typecast utility
- PR #2458 Fix handling of thirdparty packages in `isort` config
- PR #2459 IO Readers: Consolidate all readers to use `datasource` class
- PR #2475 Exposed type_dispatcher.hpp, nvcategory_util.hpp and wrapper_types.hpp in the include folder
- PR #2484 Enabled building libcudf as a static library
- PR #2453 Streamline CUDA_REL environment variable
- PR #2483 Bundle Boost filesystem dependency in the Java jar
- PR #2486 Java API hash functions
- PR #2481 Adds the ignore_null_keys option to the java api
- PR #2490 Java api: support multiple aggregates for the same column
- PR #2510 Java api: uses table based apply_boolean_mask
- PR #2432 Use pandas formatting for console, html, and latex output
- PR #2573 Bump numba version to 0.45.1
- PR #2606 Fix references to notebooks-contrib

## Bug Fixes

- PR #2086 Fixed quantile api behavior mismatch in series & dataframe
- PR #2128 Add offset param to host buffer readers in java API.
- PR #2145 Work around binops validity checks for java
- PR #2146 Work around unary_math validity checks for java
- PR #2151 Fixes bug in cudf::copy_range where null_count was invalid
- PR #2139 matching to pandas describe behavior & fixing nan values issue
- PR #2161 Implicitly convert unsigned to signed integer types in binops
- PR #2154 CSV Reader: Fix bools misdetected as strings dtype
- PR #2178 Fix bug in rolling bindings where a view of an ephemeral column was being taken
- PR #2180 Fix issue with isort reordering `importorskip` below imports depending on them
- PR #2187 fix to honor dtype when numpy arrays are passed to columnops.as_column
- PR #2190 Fix issue in astype conversion of string column to 'str'
- PR #2208 Fix issue with calling `head()` on one row dataframe
- PR #2229 Propagate exceptions from Cython cdef functions
- PR #2234 Fix issue with local build script not properly building
- PR #2223 Fix CUDA invalid configuration errors reported after loading small compressed ORC files
- PR #2162 Setting is_unique and is_monotonic-related attributes
- PR #2244 Fix ORC RLEv2 delta mode decoding with nonzero residual delta width
- PR #2297 Work around `var/std` unsupported only at debug build
- PR #2302 Fixed java serialization corner case
- PR #2355 Handle float16 in binary operations
- PR #2311 Fix copy behaviour for GenericIndex
- PR #2349 Fix issues with String filter in java API
- PR #2323 Fix groupby on categoricals
- PR #2328 Ensure order is preserved in CategoricalAccessor._set_categories
- PR #2202 Fix issue with unary ops mishandling empty input
- PR #2326 Fix for bug in DLPack when reading multiple columns
- PR #2324 Fix cudf Docker build
- PR #2325 Fix ORC RLEv2 patched base mode decoding with nonzero patch width
- PR #2235 Fix get_dummies to be compatible with dask
- PR #2332 Zero initialize gdf_dtype_extra_info
- PR #2355 Handle float16 in binary operations
- PR #2360 Fix missing dtype handling in cudf.Series & columnops.as_column
- PR #2364 Fix quantile api and other trivial issues around it
- PR #2361 Fixed issue with `codes` of CategoricalIndex
- PR #2357 Fixed inconsistent type of index created with from_pandas vs direct construction
- PR #2389 Fixed Rolling __getattr__ and __getitem__ for offset based windows
- PR #2402 Fixed bug in valid mask computation in cudf::copy_if (apply_boolean_mask)
- PR #2401 Fix to a scalar datetime(of type Days) issue
- PR #2386 Correctly allocate output valids in groupby
- PR #2411 Fixed failures on binary op on single element string column
- PR #2422 Fix Pandas logical binary operation incompatibilites
- PR #2447 Fix CodeCov posting build statuses temporarily
- PR #2450 Fix erroneous null handling in `cudf.DataFrame`'s `apply_rows`
- PR #2470 Fix issues with empty strings and string categories (Java)
- PR #2471 Fix String Column Validity.
- PR #2481 Fix java validity buffer serialization
- PR #2485 Updated bytes calculation to use size_t to avoid overflow in column concat
- PR #2461 Fix groupby multiple aggregations same column
- PR #2514 Fix cudf::drop_nulls threshold handling in Cython
- PR #2516 Fix utilities include paths and meta.yaml header paths
- PR #2517 Fix device memory leak in to_dlpack tensor deleter
- PR #2431 Fix local build generated file ownerships
- PR #2511 Added import of orc, refactored exception handlers to not squash fatal exceptions
- PR #2527 Fix index and column input handling in dask_cudf read_parquet
- PR #2466 Fix `dataframe.query` returning null rows erroneously
- PR #2548 Orc reader: fix non-deterministic data decoding at chunk boundaries
- PR #2557 fix cudautils import in string.py
- PR #2521 Fix casting datetimes from/to the same resolution
- PR #2545 Fix MultiIndexes with datetime levels
- PR #2560 Remove duplicate `dlpack` definition in conda recipe
- PR #2567 Fix ColumnVector.fromScalar issues while dealing with null scalars
- PR #2565 Orc reader: fix incorrect data decoding of int64 data types
- PR #2577 Fix search benchmark compilation error by adding necessary header
- PR #2604 Fix a bug in copying.pyx:_normalize_types that upcasted int32 to int64


# cuDF 0.8.0 (27 June 2019)

## New Features

- PR #1524 Add GPU-accelerated JSON Lines parser with limited feature set
- PR #1569 Add support for Json objects to the JSON Lines reader
- PR #1622 Add Series.loc
- PR #1654 Add cudf::apply_boolean_mask: faster replacement for gdf_apply_stencil
- PR #1487 cython gather/scatter
- PR #1310 Implemented the slice/split functionality.
- PR #1630 Add Python layer to the GPU-accelerated JSON reader
- PR #1745 Add rounding of numeric columns via Numba
- PR #1772 JSON reader: add support for BytesIO and StringIO input
- PR #1527 Support GDF_BOOL8 in readers and writers
- PR #1819 Logical operators (AND, OR, NOT) for libcudf and cuDF
- PR #1813 ORC Reader: Add support for stripe selection
- PR #1828 JSON Reader: add suport for bool8 columns
- PR #1833 Add column iterator with/without nulls
- PR #1665 Add the point-in-polygon GIS function
- PR #1863 Series and Dataframe methods for all and any
- PR #1908 cudf::copy_range and cudf::fill for copying/assigning an index or range to a constant
- PR #1921 Add additional formats for typecasting to/from strings
- PR #1807 Add Series.dropna()
- PR #1987 Allow user defined functions in the form of ptx code to be passed to binops
- PR #1948 Add operator functions like `Series.add()` to DataFrame and Series
- PR #1954 Add skip test argument to GPU build script
- PR #2018 Add bindings for new groupby C++ API
- PR #1984 Add rolling window operations Series.rolling() and DataFrame.rolling()
- PR #1542 Python method and bindings for to_csv
- PR #1995 Add Java API
- PR #1998 Add google benchmark to cudf
- PR #1845 Add cudf::drop_duplicates, DataFrame.drop_duplicates
- PR #1652 Added `Series.where()` feature
- PR #2074 Java Aggregates, logical ops, and better RMM support
- PR #2140 Add a `cudf::transform` function
- PR #2068 Concatenation of different typed columns

## Improvements

- PR #1538 Replacing LesserRTTI with inequality_comparator
- PR #1703 C++: Added non-aggregating `insert` to `concurrent_unordered_map` with specializations to store pairs with a single atomicCAS when possible.
- PR #1422 C++: Added a RAII wrapper for CUDA streams
- PR #1701 Added `unique` method for stringColumns
- PR #1713 Add documentation for Dask-XGBoost
- PR #1666 CSV Reader: Improve performance for files with large number of columns
- PR #1725 Enable the ability to use a single column groupby as its own index
- PR #1759 Add an example showing simultaneous rolling averages to `apply_grouped` documentation
- PR #1746 C++: Remove unused code: `windowed_ops.cu`, `sorting.cu`, `hash_ops.cu`
- PR #1748 C++: Add `bool` nullability flag to `device_table` row operators
- PR #1764 Improve Numerical column: `mean_var` and `mean`
- PR #1767 Speed up Python unit tests
- PR #1770 Added build.sh script, updated CI scripts and documentation
- PR #1739 ORC Reader: Add more pytest coverage
- PR #1696 Added null support in `Series.replace()`.
- PR #1390 Added some basic utility functions for `gdf_column`'s
- PR #1791 Added general column comparison code for testing
- PR #1795 Add printing of git submodule info to `print_env.sh`
- PR #1796 Removing old sort based group by code and gdf_filter
- PR #1811 Added funtions for copying/allocating `cudf::table`s
- PR #1838 Improve columnops.column_empty so that it returns typed columns instead of a generic Column
- PR #1890 Add utils.get_dummies- a pandas-like wrapper around one_hot-encoding
- PR #1823 CSV Reader: default the column type to string for empty dataframes
- PR #1827 Create bindings for scalar-vector binops, and update one_hot_encoding to use them
- PR #1817 Operators now support different sized dataframes as long as they don't share different sized columns
- PR #1855 Transition replace_nulls to new C++ API and update corresponding Cython/Python code
- PR #1858 Add `std::initializer_list` constructor to `column_wrapper`
- PR #1846 C++ type-erased gdf_equal_columns test util; fix gdf_equal_columns logic error
- PR #1390 Added some basic utility functions for `gdf_column`s
- PR #1391 Tidy up bit-resolution-operation and bitmask class code
- PR #1882 Add iloc functionality to MultiIndex dataframes
- PR #1884 Rolling windows: general enhancements and better coverage for unit tests
- PR #1886 support GDF_STRING_CATEGORY columns in apply_boolean_mask, drop_nulls and other libcudf functions
- PR #1896 Improve performance of groupby with levels specified in dask-cudf
- PR #1915 Improve iloc performance for non-contiguous row selection
- PR #1859 Convert read_json into a C++ API
- PR #1919 Rename libcudf namespace gdf to namespace cudf
- PR #1850 Support left_on and right_on for DataFrame merge operator
- PR #1930 Specialize constructor for `cudf::bool8` to cast argument to `bool`
- PR #1938 Add default constructor for `column_wrapper`
- PR #1930 Specialize constructor for `cudf::bool8` to cast argument to `bool`
- PR #1952 consolidate libcudf public API headers in include/cudf
- PR #1949 Improved selection with boolmask using libcudf `apply_boolean_mask`
- PR #1956 Add support for nulls in `query()`
- PR #1973 Update `std::tuple` to `std::pair` in top-most libcudf APIs and C++ transition guide
- PR #1981 Convert read_csv into a C++ API
- PR #1868 ORC Reader: Support row index for speed up on small/medium datasets
- PR #1964 Added support for list-like types in Series.str.cat
- PR #2005 Use HTML5 details tag in bug report issue template
- PR #2003 Removed few redundant unit-tests from test_string.py::test_string_cat
- PR #1944 Groupby design improvements
- PR #2017 Convert `read_orc()` into a C++ API
- PR #2011 Convert `read_parquet()` into a C++ API
- PR #1756 Add documentation "10 Minutes to cuDF and dask_cuDF"
- PR #2034 Adding support for string columns concatenation using "add" binary operator
- PR #2042 Replace old "10 Minutes" guide with new guide for docs build process
- PR #2036 Make library of common test utils to speed up tests compilation
- PR #2022 Facilitating get_dummies to be a high level api too
- PR #2050 Namespace IO readers and add back free-form `read_xxx` functions
- PR #2104 Add a functional ``sort=`` keyword argument to groupby
- PR #2108 Add `find_and_replace` for StringColumn for replacing single values
- PR #1803 cuDF/CuPy interoperability documentation

## Bug Fixes

- PR #1465 Fix for test_orc.py and test_sparse_df.py test failures
- PR #1583 Fix underlying issue in `as_index()` that was causing `Series.quantile()` to fail
- PR #1680 Add errors= keyword to drop() to fix cudf-dask bug
- PR #1651 Fix `query` function on empty dataframe
- PR #1616 Fix CategoricalColumn to access categories by index instead of iteration
- PR #1660 Fix bug in `loc` when indexing with a column name (a string)
- PR #1683 ORC reader: fix timestamp conversion to UTC
- PR #1613 Improve CategoricalColumn.fillna(-1) performance
- PR #1642 Fix failure of CSV_TEST gdf_csv_test.SkiprowsNrows on multiuser systems
- PR #1709 Fix handling of `datetime64[ms]` in `dataframe.select_dtypes`
- PR #1704 CSV Reader: Add support for the plus sign in number fields
- PR #1687 CSV reader: return an empty dataframe for zero size input
- PR #1757 Concatenating columns with null columns
- PR #1755 Add col_level keyword argument to melt
- PR #1758 Fix df.set_index() when setting index from an empty column
- PR #1749 ORC reader: fix long strings of NULL values resulting in incorrect data
- PR #1742 Parquet Reader: Fix index column name to match PANDAS compat
- PR #1782 Update libcudf doc version
- PR #1783 Update conda dependencies
- PR #1786 Maintain the original series name in series.unique output
- PR #1760 CSV Reader: fix segfault when dtype list only includes columns from usecols list
- PR #1831 build.sh: Assuming python is in PATH instead of using PYTHON env var
- PR #1839 Raise an error instead of segfaulting when transposing a DataFrame with StringColumns
- PR #1840 Retain index correctly during merge left_on right_on
- PR #1825 cuDF: Multiaggregation Groupby Failures
- PR #1789 CSV Reader: Fix missing support for specifying `int8` and `int16` dtypes
- PR #1857 Cython Bindings: Handle `bool` columns while calling `column_view_from_NDArrays`
- PR #1849 Allow DataFrame support methods to pass arguments to the methods
- PR #1847 Fixed #1375 by moving the nvstring check into the wrapper function
- PR #1864 Fixing cudf reduction for POWER platform
- PR #1869 Parquet reader: fix Dask timestamps not matching with Pandas (convert to milliseconds)
- PR #1876 add dtype=bool for `any`, `all` to treat integer column correctly
- PR #1875 CSV reader: take NaN values into account in dtype detection
- PR #1873 Add column dtype checking for the all/any methods
- PR #1902 Bug with string iteration in _apply_basic_agg
- PR #1887 Fix for initialization issue in pq_read_arg,orc_read_arg
- PR #1867 JSON reader: add support for null/empty fields, including the 'null' literal
- PR #1891 Fix bug #1750 in string column comparison
- PR #1909 Support of `to_pandas()` of boolean series with null values
- PR #1923 Use prefix removal when two aggs are called on a SeriesGroupBy
- PR #1914 Zero initialize gdf_column local variables
- PR #1959 Add support for comparing boolean Series to scalar
- PR #1966 Ignore index fix in series append
- PR #1967 Compute index __sizeof__ only once for DataFrame __sizeof__
- PR #1977 Support CUDA installation in default system directories
- PR #1982 Fixes incorrect index name after join operation
- PR #1985 Implement `GDF_PYMOD`, a special modulo that follows python's sign rules
- PR #1991 Parquet reader: fix decoding of NULLs
- PR #1990 Fixes a rendering bug in the `apply_grouped` documentation
- PR #1978 Fix for values being filled in an empty dataframe
- PR #2001 Correctly create MultiColumn from Pandas MultiColumn
- PR #2006 Handle empty dataframe groupby construction for dask
- PR #1965 Parquet Reader: Fix duplicate index column when it's already in `use_cols`
- PR #2033 Add pip to conda environment files to fix warning
- PR #2028 CSV Reader: Fix reading of uncompressed files without a recognized file extension
- PR #2073 Fix an issue when gathering columns with NVCategory and nulls
- PR #2053 cudf::apply_boolean_mask return empty column for empty boolean mask
- PR #2066 exclude `IteratorTest.mean_var_output` test from debug build
- PR #2069 Fix JNI code to use read_csv and read_parquet APIs
- PR #2071 Fix bug with unfound transitive dependencies for GTests in Ubuntu 18.04
- PR #2089 Configure Sphinx to render params correctly
- PR #2091 Fix another bug with unfound transitive dependencies for `cudftestutils` in Ubuntu 18.04
- PR #2115 Just apply `--disable-new-dtags` instead of trying to define all the transitive dependencies
- PR #2106 Fix errors in JitCache tests caused by sharing of device memory between processes
- PR #2120 Fix errors in JitCache tests caused by running multiple threads on the same data
- PR #2102 Fix memory leak in groupby
- PR #2113 fixed typo in to_csv code example


# cudf 0.7.2 (16 May 2019)

## New Features

- PR #1735 Added overload for atomicAdd on int64. Streamlined implementation of custom atomic overloads.
- PR #1741 Add MultiIndex concatenation

## Bug Fixes

- PR #1718 Fix issue with SeriesGroupBy MultiIndex in dask-cudf
- PR #1734 Python: fix performance regression for groupby count() aggregations
- PR #1768 Cython: fix handling read only schema buffers in gpuarrow reader


# cudf 0.7.1 (11 May 2019)

## New Features

- PR #1702 Lazy load MultiIndex to return groupby performance to near optimal.

## Bug Fixes

- PR #1708 Fix handling of `datetime64[ms]` in `dataframe.select_dtypes`


# cuDF 0.7.0 (10 May 2019)

## New Features

- PR #982 Implement gdf_group_by_without_aggregations and gdf_unique_indices functions
- PR #1142 Add `GDF_BOOL` column type
- PR #1194 Implement overloads for CUDA atomic operations
- PR #1292 Implemented Bitwise binary ops AND, OR, XOR (&, |, ^)
- PR #1235 Add GPU-accelerated Parquet Reader
- PR #1335 Added local_dict arg in `DataFrame.query()`.
- PR #1282 Add Series and DataFrame.describe()
- PR #1356 Rolling windows
- PR #1381 Add DataFrame._get_numeric_data
- PR #1388 Add CODEOWNERS file to auto-request reviews based on where changes are made
- PR #1396 Add DataFrame.drop method
- PR #1413 Add DataFrame.melt method
- PR #1412 Add DataFrame.pop()
- PR #1419 Initial CSV writer function
- PR #1441 Add Series level cumulative ops (cumsum, cummin, cummax, cumprod)
- PR #1420 Add script to build and test on a local gpuCI image
- PR #1440 Add DatetimeColumn.min(), DatetimeColumn.max()
- PR #1455 Add Series.Shift via Numba kernel
- PR #1441 Add Series level cumulative ops (cumsum, cummin, cummax, cumprod)
- PR #1461 Add Python coverage test to gpu build
- PR #1445 Parquet Reader: Add selective reading of rows and row group
- PR #1532 Parquet Reader: Add support for INT96 timestamps
- PR #1516 Add Series and DataFrame.ndim
- PR #1556 Add libcudf C++ transition guide
- PR #1466 Add GPU-accelerated ORC Reader
- PR #1565 Add build script for nightly doc builds
- PR #1508 Add Series isna, isnull, and notna
- PR #1456 Add Series.diff() via Numba kernel
- PR #1588 Add Index `astype` typecasting
- PR #1301 MultiIndex support
- PR #1599 Level keyword supported in groupby
- PR #929 Add support operations to dataframe
- PR #1609 Groupby accept list of Series
- PR #1658 Support `group_keys=True` keyword in groupby method

## Improvements

- PR #1531 Refactor closures as private functions in gpuarrow
- PR #1404 Parquet reader page data decoding speedup
- PR #1076 Use `type_dispatcher` in join, quantiles, filter, segmented sort, radix sort and hash_groupby
- PR #1202 Simplify README.md
- PR #1149 CSV Reader: Change convertStrToValue() functions to `__device__` only
- PR #1238 Improve performance of the CUDA trie used in the CSV reader
- PR #1245 Use file cache for JIT kernels
- PR #1278 Update CONTRIBUTING for new conda environment yml naming conventions
- PR #1163 Refactored UnaryOps. Reduced API to two functions: `gdf_unary_math` and `gdf_cast`. Added `abs`, `-`, and `~` ops. Changed bindings to Cython
- PR #1284 Update docs version
- PR #1287 add exclude argument to cudf.select_dtype function
- PR #1286 Refactor some of the CSV Reader kernels into generic utility functions
- PR #1291 fillna in `Series.to_gpu_array()` and `Series.to_array()` can accept the scalar too now.
- PR #1005 generic `reduction` and `scan` support
- PR #1349 Replace modernGPU sort join with thrust.
- PR #1363 Add a dataframe.mean(...) that raises NotImplementedError to satisfy `dask.dataframe.utils.is_dataframe_like`
- PR #1319 CSV Reader: Use column wrapper for gdf_column output alloc/dealloc
- PR #1376 Change series quantile default to linear
- PR #1399 Replace CFFI bindings for NVTX functions with Cython bindings
- PR #1389 Refactored `set_null_count()`
- PR #1386 Added macros `GDF_TRY()`, `CUDF_TRY()` and `ASSERT_CUDF_SUCCEEDED()`
- PR #1435 Rework CMake and conda recipes to depend on installed libraries
- PR #1391 Tidy up bit-resolution-operation and bitmask class code
- PR #1439 Add cmake variable to enable compiling CUDA code with -lineinfo
- PR #1462 Add ability to read parquet files from arrow::io::RandomAccessFile
- PR #1453 Convert CSV Reader CFFI to Cython
- PR #1479 Convert Parquet Reader CFFI to Cython
- PR #1397 Add a utility function for producing an overflow-safe kernel launch grid configuration
- PR #1382 Add GPU parsing of nested brackets to cuIO parsing utilities
- PR #1481 Add cudf::table constructor to allocate a set of `gdf_column`s
- PR #1484 Convert GroupBy CFFI to Cython
- PR #1463 Allow and default melt keyword argument var_name to be None
- PR #1486 Parquet Reader: Use device_buffer rather than device_ptr
- PR #1525 Add cudatoolkit conda dependency
- PR #1520 Renamed `src/dataframe` to `src/table` and moved `table.hpp`. Made `types.hpp` to be type declarations only.
- PR #1492 Convert transpose CFFI to Cython
- PR #1495 Convert binary and unary ops CFFI to Cython
- PR #1503 Convert sorting and hashing ops CFFI to Cython
- PR #1522 Use latest release version in update-version CI script
- PR #1533 Remove stale join CFFI, fix memory leaks in join Cython
- PR #1521 Added `row_bitmask` to compute bitmask for rows of a table. Merged `valids_ops.cu` and `bitmask_ops.cu`
- PR #1553 Overload `hash_row` to avoid using intial hash values. Updated `gdf_hash` to select between overloads
- PR #1585 Updated `cudf::table` to maintain own copy of wrapped `gdf_column*`s
- PR #1559 Add `except +` to all Cython function definitions to catch C++ exceptions properly
- PR #1617 `has_nulls` and `column_dtypes` for `cudf::table`
- PR #1590 Remove CFFI from the build / install process entirely
- PR #1536 Convert gpuarrow CFFI to Cython
- PR #1655 Add `Column._pointer` as a way to access underlying `gdf_column*` of a `Column`
- PR #1655 Update readme conda install instructions for cudf version 0.6 and 0.7


## Bug Fixes

- PR #1233 Fix dtypes issue while adding the column to `str` dataframe.
- PR #1254 CSV Reader: fix data type detection for floating-point numbers in scientific notation
- PR #1289 Fix looping over each value instead of each category in concatenation
- PR #1293 Fix Inaccurate error message in join.pyx
- PR #1308 Add atomicCAS overload for `int8_t`, `int16_t`
- PR #1317 Fix catch polymorphic exception by reference in ipc.cu
- PR #1325 Fix dtype of null bitmasks to int8
- PR #1326 Update build documentation to use -DCMAKE_CXX11_ABI=ON
- PR #1334 Add "na_position" argument to CategoricalColumn sort_by_values
- PR #1321 Fix out of bounds warning when checking Bzip2 header
- PR #1359 Add atomicAnd/Or/Xor for integers
- PR #1354 Fix `fillna()` behaviour when replacing values with different dtypes
- PR #1347 Fixed core dump issue while passing dict_dtypes without column names in `cudf.read_csv()`
- PR #1379 Fixed build failure caused due to error: 'col_dtype' may be used uninitialized
- PR #1392 Update cudf Dockerfile and package_versions.sh
- PR #1385 Added INT8 type to `_schema_to_dtype` for use in GpuArrowReader
- PR #1393 Fixed a bug in `gdf_count_nonzero_mask()` for the case of 0 bits to count
- PR #1395 Update CONTRIBUTING to use the environment variable CUDF_HOME
- PR #1416 Fix bug at gdf_quantile_exact and gdf_quantile_appox
- PR #1421 Fix remove creation of series multiple times during `add_column()`
- PR #1405 CSV Reader: Fix memory leaks on read_csv() failure
- PR #1328 Fix CategoricalColumn to_arrow() null mask
- PR #1433 Fix NVStrings/categories includes
- PR #1432 Update NVStrings to 0.7.* to coincide with 0.7 development
- PR #1483 Modify CSV reader to avoid cropping blank quoted characters in non-string fields
- PR #1446 Merge 1275 hotfix from master into branch-0.7
- PR #1447 Fix legacy groupby apply docstring
- PR #1451 Fix hash join estimated result size is not correct
- PR #1454 Fix local build script improperly change directory permissions
- PR #1490 Require Dask 1.1.0+ for `is_dataframe_like` test or skip otherwise.
- PR #1491 Use more specific directories & groups in CODEOWNERS
- PR #1497 Fix Thrust issue on CentOS caused by missing default constructor of host_vector elements
- PR #1498 Add missing include guard to device_atomics.cuh and separated DEVICE_ATOMICS_TEST
- PR #1506 Fix csv-write call to updated NVStrings method
- PR #1510 Added nvstrings `fillna()` function
- PR #1507 Parquet Reader: Default string data to GDF_STRING
- PR #1535 Fix doc issue to ensure correct labelling of cudf.series
- PR #1537 Fix `undefined reference` link error in HashPartitionTest
- PR #1548 Fix ci/local/build.sh README from using an incorrect image example
- PR #1551 CSV Reader: Fix integer column name indexing
- PR #1586 Fix broken `scalar_wrapper::operator==`
- PR #1591 ORC/Parquet Reader: Fix missing import for FileNotFoundError exception
- PR #1573 Parquet Reader: Fix crash due to clash with ORC reader datasource
- PR #1607 Revert change of `column.to_dense_buffer` always return by copy for performance concerns
- PR #1618 ORC reader: fix assert & data output when nrows/skiprows isn't aligned to stripe boundaries
- PR #1631 Fix failure of TYPES_TEST on some gcc-7 based systems.
- PR #1641 CSV Reader: Fix skip_blank_lines behavior with Windows line terminators (\r\n)
- PR #1648 ORC reader: fix non-deterministic output when skiprows is non-zero
- PR #1676 Fix groupby `as_index` behaviour with `MultiIndex`
- PR #1659 Fix bug caused by empty groupbys and multiindex slicing throwing exceptions
- PR #1656 Correct Groupby failure in dask when un-aggregable columns are left in dataframe.
- PR #1689 Fix groupby performance regression
- PR #1694 Add Cython as a runtime dependency since it's required in `setup.py`


# cuDF 0.6.1 (25 Mar 2019)

## Bug Fixes

- PR #1275 Fix CentOS exception in DataFrame.hash_partition from using value "returned" by a void function


# cuDF 0.6.0 (22 Mar 2019)

## New Features

- PR #760 Raise `FileNotFoundError` instead of `GDF_FILE_ERROR` in `read_csv` if the file does not exist
- PR #539 Add Python bindings for replace function
- PR #823 Add Doxygen configuration to enable building HTML documentation for libcudf C/C++ API
- PR #807 CSV Reader: Add byte_range parameter to specify the range in the input file to be read
- PR #857 Add Tail method for Series/DataFrame and update Head method to use iloc
- PR #858 Add series feature hashing support
- PR #871 CSV Reader: Add support for NA values, including user specified strings
- PR #893 Adds PyArrow based parquet readers / writers to Python, fix category dtype handling, fix arrow ingest buffer size issues
- PR #867 CSV Reader: Add support for ignoring blank lines and comment lines
- PR #887 Add Series digitize method
- PR #895 Add Series groupby
- PR #898 Add DataFrame.groupby(level=0) support
- PR #920 Add feather, JSON, HDF5 readers / writers from PyArrow / Pandas
- PR #888 CSV Reader: Add prefix parameter for column names, used when parsing without a header
- PR #913 Add DLPack support: convert between cuDF DataFrame and DLTensor
- PR #939 Add ORC reader from PyArrow
- PR #918 Add Series.groupby(level=0) support
- PR #906 Add binary and comparison ops to DataFrame
- PR #958 Support unary and binary ops on indexes
- PR #964 Add `rename` method to `DataFrame`, `Series`, and `Index`
- PR #985 Add `Series.to_frame` method
- PR #985 Add `drop=` keyword to reset_index method
- PR #994 Remove references to pygdf
- PR #990 Add external series groupby support
- PR #988 Add top-level merge function to cuDF
- PR #992 Add comparison binaryops to DateTime columns
- PR #996 Replace relative path imports with absolute paths in tests
- PR #995 CSV Reader: Add index_col parameter to specify the column name or index to be used as row labels
- PR #1004 Add `from_gpu_matrix` method to DataFrame
- PR #997 Add property index setter
- PR #1007 Replace relative path imports with absolute paths in cudf
- PR #1013 select columns with df.columns
- PR #1016 Rename Series.unique_count() to nunique() to match pandas API
- PR #947 Prefixsum to handle nulls and float types
- PR #1029 Remove rest of relative path imports
- PR #1021 Add filtered selection with assignment for Dataframes
- PR #872 Adding NVCategory support to cudf apis
- PR #1052 Add left/right_index and left/right_on keywords to merge
- PR #1091 Add `indicator=` and `suffixes=` keywords to merge
- PR #1107 Add unsupported keywords to Series.fillna
- PR #1032 Add string support to cuDF python
- PR #1136 Removed `gdf_concat`
- PR #1153 Added function for getting the padded allocation size for valid bitmask
- PR #1148 Add cudf.sqrt for dataframes and Series
- PR #1159 Add Python bindings for libcudf dlpack functions
- PR #1155 Add __array_ufunc__ for DataFrame and Series for sqrt
- PR #1168 to_frame for series accepts a name argument


## Improvements

- PR #1218 Add dask-cudf page to API docs
- PR #892 Add support for heterogeneous types in binary ops with JIT
- PR #730 Improve performance of `gdf_table` constructor
- PR #561 Add Doxygen style comments to Join CUDA functions
- PR #813 unified libcudf API functions by replacing gpu_ with gdf_
- PR #822 Add support for `__cuda_array_interface__` for ingest
- PR #756 Consolidate common helper functions from unordered map and multimap
- PR #753 Improve performance of groupby sum and average, especially for cases with few groups.
- PR #836 Add ingest support for arrow chunked arrays in Column, Series, DataFrame creation
- PR #763 Format doxygen comments for csv_read_arg struct
- PR #532 CSV Reader: Use type dispatcher instead of switch block
- PR #694 Unit test utilities improvements
- PR #878 Add better indexing to Groupby
- PR #554 Add `empty` method and `is_monotonic` attribute to `Index`
- PR #1040 Fixed up Doxygen comment tags
- PR #909 CSV Reader: Avoid host->device->host copy for header row data
- PR #916 Improved unit testing and error checking for `gdf_column_concat`
- PR #941 Replace `numpy` call in `Series.hash_encode` with `numba`
- PR #942 Added increment/decrement operators for wrapper types
- PR #943 Updated `count_nonzero_mask` to return `num_rows` when the mask is null
- PR #952 Added trait to map C++ type to `gdf_dtype`
- PR #966 Updated RMM submodule.
- PR #998 Add IO reader/writer modules to API docs, fix for missing cudf.Series docs
- PR #1017 concatenate along columns for Series and DataFrames
- PR #1002 Support indexing a dataframe with another boolean dataframe
- PR #1018 Better concatenation for Series and Dataframes
- PR #1036 Use Numpydoc style docstrings
- PR #1047 Adding gdf_dtype_extra_info to gdf_column_view_augmented
- PR #1054 Added default ctor to SerialTrieNode to overcome Thrust issue in CentOS7 + CUDA10
- PR #1024 CSV Reader: Add support for hexadecimal integers in integral-type columns
- PR #1033 Update `fillna()` to use libcudf function `gdf_replace_nulls`
- PR #1066 Added inplace assignment for columns and select_dtypes for dataframes
- PR #1026 CSV Reader: Change the meaning and type of the quoting parameter to match Pandas
- PR #1100 Adds `CUDF_EXPECTS` error-checking macro
- PR #1092 Fix select_dtype docstring
- PR #1111 Added cudf::table
- PR #1108 Sorting for datetime columns
- PR #1120 Return a `Series` (not a `Column`) from `Series.cat.set_categories()`
- PR #1128 CSV Reader: The last data row does not need to be line terminated
- PR #1183 Bump Arrow version to 0.12.1
- PR #1208 Default to CXX11_ABI=ON
- PR #1252 Fix NVStrings dependencies for cuda 9.2 and 10.0
- PR #2037 Optimize the existing `gather` and `scatter` routines in `libcudf`

## Bug Fixes

- PR #821 Fix flake8 issues revealed by flake8 update
- PR #808 Resolved renamed `d_columns_valids` variable name
- PR #820 CSV Reader: fix the issue where reader adds additional rows when file uses \r\n as a line terminator
- PR #780 CSV Reader: Fix scientific notation parsing and null values for empty quotes
- PR #815 CSV Reader: Fix data parsing when tabs are present in the input CSV file
- PR #850 Fix bug where left joins where the left df has 0 rows causes a crash
- PR #861 Fix memory leak by preserving the boolean mask index
- PR #875 Handle unnamed indexes in to/from arrow functions
- PR #877 Fix ingest of 1 row arrow tables in from arrow function
- PR #876 Added missing `<type_traits>` include
- PR #889 Deleted test_rmm.py which has now moved to RMM repo
- PR #866 Merge v0.5.1 numpy ABI hotfix into 0.6
- PR #917 value_counts return int type on empty columns
- PR #611 Renamed `gdf_reduce_optimal_output_size()` -> `gdf_reduction_get_intermediate_output_size()`
- PR #923 fix index for negative slicing for cudf dataframe and series
- PR #927 CSV Reader: Fix category GDF_CATEGORY hashes not being computed properly
- PR #921 CSV Reader: Fix parsing errors with delim_whitespace, quotations in the header row, unnamed columns
- PR #933 Fix handling objects of all nulls in series creation
- PR #940 CSV Reader: Fix an issue where the last data row is missing when using byte_range
- PR #945 CSV Reader: Fix incorrect datetime64 when milliseconds or space separator are used
- PR #959 Groupby: Problem with column name lookup
- PR #950 Converting dataframe/recarry with non-contiguous arrays
- PR #963 CSV Reader: Fix another issue with missing data rows when using byte_range
- PR #999 Fix 0 sized kernel launches and empty sort_index exception
- PR #993 Fix dtype in selecting 0 rows from objects
- PR #1009 Fix performance regression in `to_pandas` method on DataFrame
- PR #1008 Remove custom dask communication approach
- PR #1001 CSV Reader: Fix a memory access error when reading a large (>2GB) file with date columns
- PR #1019 Binary Ops: Fix error when one input column has null mask but other doesn't
- PR #1014 CSV Reader: Fix false positives in bool value detection
- PR #1034 CSV Reader: Fix parsing floating point precision and leading zero exponents
- PR #1044 CSV Reader: Fix a segfault when byte range aligns with a page
- PR #1058 Added support for `DataFrame.loc[scalar]`
- PR #1060 Fix column creation with all valid nan values
- PR #1073 CSV Reader: Fix an issue where a column name includes the return character
- PR #1090 Updating Doxygen Comments
- PR #1080 Fix dtypes returned from loc / iloc because of lists
- PR #1102 CSV Reader: Minor fixes and memory usage improvements
- PR #1174: Fix release script typo
- PR #1137 Add prebuild script for CI
- PR #1118 Enhanced the `DataFrame.from_records()` feature
- PR #1129 Fix join performance with index parameter from using numpy array
- PR #1145 Issue with .agg call on multi-column dataframes
- PR #908 Some testing code cleanup
- PR #1167 Fix issue with null_count not being set after inplace fillna()
- PR #1184 Fix iloc performance regression
- PR #1185 Support left_on/right_on and also on=str in merge
- PR #1200 Fix allocating bitmasks with numba instead of rmm in allocate_mask function
- PR #1213 Fix bug with csv reader requesting subset of columns using wrong datatype
- PR #1223 gpuCI: Fix label on rapidsai channel on gpu build scripts
- PR #1242 Add explicit Thrust exec policy to fix NVCATEGORY_TEST segfault on some platforms
- PR #1246 Fix categorical tests that failed due to bad implicit type conversion
- PR #1255 Fix overwriting conda package main label uploads
- PR #1259 Add dlpack includes to pip build


# cuDF 0.5.1 (05 Feb 2019)

## Bug Fixes

- PR #842 Avoid using numpy via cimport to prevent ABI issues in Cython compilation


# cuDF 0.5.0 (28 Jan 2019)

## New Features

- PR #722 Add bzip2 decompression support to `read_csv()`
- PR #693 add ZLIB-based GZIP/ZIP support to `read_csv_strings()`
- PR #411 added null support to gdf_order_by (new API) and cudf_table::sort
- PR #525 Added GitHub Issue templates for bugs, documentation, new features, and questions
- PR #501 CSV Reader: Add support for user-specified decimal point and thousands separator to read_csv_strings()
- PR #455 CSV Reader: Add support for user-specified decimal point and thousands separator to read_csv()
- PR #439 add `DataFrame.drop` method similar to pandas
- PR #356 add `DataFrame.transpose` method and `DataFrame.T` property similar to pandas
- PR #505 CSV Reader: Add support for user-specified boolean values
- PR #350 Implemented Series replace function
- PR #490 Added print_env.sh script to gather relevant environment details when reporting cuDF issues
- PR #474 add ZLIB-based GZIP/ZIP support to `read_csv()`
- PR #547 Added melt similar to `pandas.melt()`
- PR #491 Add CI test script to check for updates to CHANGELOG.md in PRs
- PR #550 Add CI test script to check for style issues in PRs
- PR #558 Add CI scripts for cpu-based conda and gpu-based test builds
- PR #524 Add Boolean Indexing
- PR #564 Update python `sort_values` method to use updated libcudf `gdf_order_by` API
- PR #509 CSV Reader: Input CSV file can now be passed in as a text or a binary buffer
- PR #607 Add `__iter__` and iteritems to DataFrame class
- PR #643 added a new api gdf_replace_nulls that allows a user to replace nulls in a column

## Improvements

- PR #426 Removed sort-based groupby and refactored existing groupby APIs. Also improves C++/CUDA compile time.
- PR #461 Add `CUDF_HOME` variable in README.md to replace relative pathing.
- PR #472 RMM: Created centralized rmm::device_vector alias and rmm::exec_policy
- PR #500 Improved the concurrent hash map class to support partitioned (multi-pass) hash table building.
- PR #454 Improve CSV reader docs and examples
- PR #465 Added templated C++ API for RMM to avoid explicit cast to `void**`
- PR #513 `.gitignore` tweaks
- PR #521 Add `assert_eq` function for testing
- PR #502 Simplify Dockerfile for local dev, eliminate old conda/pip envs
- PR #549 Adds `-rdynamic` compiler flag to nvcc for Debug builds
- PR #472 RMM: Created centralized rmm::device_vector alias and rmm::exec_policy
- PR #577 Added external C++ API for scatter/gather functions
- PR #500 Improved the concurrent hash map class to support partitioned (multi-pass) hash table building
- PR #583 Updated `gdf_size_type` to `int`
- PR #500 Improved the concurrent hash map class to support partitioned (multi-pass) hash table building
- PR #617 Added .dockerignore file. Prevents adding stale cmake cache files to the docker container
- PR #658 Reduced `JOIN_TEST` time by isolating overflow test of hash table size computation
- PR #664 Added Debuging instructions to README
- PR #651 Remove noqa marks in `__init__.py` files
- PR #671 CSV Reader: uncompressed buffer input can be parsed without explicitly specifying compression as None
- PR #684 Make RMM a submodule
- PR #718 Ensure sum, product, min, max methods pandas compatibility on empty datasets
- PR #720 Refactored Index classes to make them more Pandas-like, added CategoricalIndex
- PR #749 Improve to_arrow and from_arrow Pandas compatibility
- PR #766 Remove TravisCI references, remove unused variables from CMake, fix ARROW_VERSION in Cmake
- PR #773 Add build-args back to Dockerfile and handle dependencies based on environment yml file
- PR #781 Move thirdparty submodules to root and symlink in /cpp
- PR #843 Fix broken cudf/python API examples, add new methods to the API index

## Bug Fixes

- PR #569 CSV Reader: Fix days being off-by-one when parsing some dates
- PR #531 CSV Reader: Fix incorrect parsing of quoted numbers
- PR #465 Added templated C++ API for RMM to avoid explicit cast to `void**`
- PR #473 Added missing <random> include
- PR #478 CSV Reader: Add api support for auto column detection, header, mangle_dupe_cols, usecols
- PR #495 Updated README to correct where cffi pytest should be executed
- PR #501 Fix the intermittent segfault caused by the `thousands` and `compression` parameters in the csv reader
- PR #502 Simplify Dockerfile for local dev, eliminate old conda/pip envs
- PR #512 fix bug for `on` parameter in `DataFrame.merge` to allow for None or single column name
- PR #511 Updated python/cudf/bindings/join.pyx to fix cudf merge printing out dtypes
- PR #513 `.gitignore` tweaks
- PR #521 Add `assert_eq` function for testing
- PR #537 Fix CMAKE_CUDA_STANDARD_REQURIED typo in CMakeLists.txt
- PR #447 Fix silent failure in initializing DataFrame from generator
- PR #545 Temporarily disable csv reader thousands test to prevent segfault (test re-enabled in PR #501)
- PR #559 Fix Assertion error while using `applymap` to change the output dtype
- PR #575 Update `print_env.sh` script to better handle missing commands
- PR #612 Prevent an exception from occuring with true division on integer series.
- PR #630 Fix deprecation warning for `pd.core.common.is_categorical_dtype`
- PR #622 Fix Series.append() behaviour when appending values with different numeric dtype
- PR #603 Fix error while creating an empty column using None.
- PR #673 Fix array of strings not being caught in from_pandas
- PR #644 Fix return type and column support of dataframe.quantile()
- PR #634 Fix create `DataFrame.from_pandas()` with numeric column names
- PR #654 Add resolution check for GDF_TIMESTAMP in Join
- PR #648 Enforce one-to-one copy required when using `numba>=0.42.0`
- PR #645 Fix cmake build type handling not setting debug options when CMAKE_BUILD_TYPE=="Debug"
- PR #669 Fix GIL deadlock when launching multiple python threads that make Cython calls
- PR #665 Reworked the hash map to add a way to report the destination partition for a key
- PR #670 CMAKE: Fix env include path taking precedence over libcudf source headers
- PR #674 Check for gdf supported column types
- PR #677 Fix 'gdf_csv_test_Dates' gtest failure due to missing nrows parameter
- PR #604 Fix the parsing errors while reading a csv file using `sep` instead of `delimiter`.
- PR #686 Fix converting nulls to NaT values when converting Series to Pandas/Numpy
- PR #689 CSV Reader: Fix behavior with skiprows+header to match pandas implementation
- PR #691 Fixes Join on empty input DFs
- PR #706 CSV Reader: Fix broken dtype inference when whitespace is in data
- PR #717 CSV reader: fix behavior when parsing a csv file with no data rows
- PR #724 CSV Reader: fix build issue due to parameter type mismatch in a std::max call
- PR #734 Prevents reading undefined memory in gpu_expand_mask_bits numba kernel
- PR #747 CSV Reader: fix an issue where CUDA allocations fail with some large input files
- PR #750 Fix race condition for handling NVStrings in CMake
- PR #719 Fix merge column ordering
- PR #770 Fix issue where RMM submodule pointed to wrong branch and pin other to correct branches
- PR #778 Fix hard coded ABI off setting
- PR #784 Update RMM submodule commit-ish and pip paths
- PR #794 Update `rmm::exec_policy` usage to fix segmentation faults when used as temprory allocator.
- PR #800 Point git submodules to branches of forks instead of exact commits


# cuDF 0.4.0 (05 Dec 2018)

## New Features

- PR #398 add pandas-compatible `DataFrame.shape()` and `Series.shape()`
- PR #394 New documentation feature "10 Minutes to cuDF"
- PR #361 CSV Reader: Add support for strings with delimiters

## Improvements

 - PR #436 Improvements for type_dispatcher and wrapper structs
 - PR #429 Add CHANGELOG.md (this file)
 - PR #266 use faster CUDA-accelerated DataFrame column/Series concatenation.
 - PR #379 new C++ `type_dispatcher` reduces code complexity in supporting many data types.
 - PR #349 Improve performance for creating columns from memoryview objects
 - PR #445 Update reductions to use type_dispatcher. Adds integer types support to sum_of_squares.
 - PR #448 Improve installation instructions in README.md
 - PR #456 Change default CMake build to Release, and added option for disabling compilation of tests

## Bug Fixes

 - PR #444 Fix csv_test CUDA too many resources requested fail.
 - PR #396 added missing output buffer in validity tests for groupbys.
 - PR #408 Dockerfile updates for source reorganization
 - PR #437 Add cffi to Dockerfile conda env, fixes "cannot import name 'librmm'"
 - PR #417 Fix `map_test` failure with CUDA 10
 - PR #414 Fix CMake installation include file paths
 - PR #418 Properly cast string dtypes to programmatic dtypes when instantiating columns
 - PR #427 Fix and tests for Concatenation illegal memory access with nulls


# cuDF 0.3.0 (23 Nov 2018)

## New Features

 - PR #336 CSV Reader string support

## Improvements

 - PR #354 source code refactored for better organization. CMake build system overhaul. Beginning of transition to Cython bindings.
 - PR #290 Add support for typecasting to/from datetime dtype
 - PR #323 Add handling pyarrow boolean arrays in input/out, add tests
 - PR #325 GDF_VALIDITY_UNSUPPORTED now returned for algorithms that don't support non-empty valid bitmasks
 - PR #381 Faster InputTooLarge Join test completes in ms rather than minutes.
 - PR #373 .gitignore improvements
 - PR #367 Doc cleanup & examples for DataFrame methods
 - PR #333 Add Rapids Memory Manager documentation
 - PR #321 Rapids Memory Manager adds file/line location logging and convenience macros
 - PR #334 Implement DataFrame `__copy__` and `__deepcopy__`
 - PR #271 Add NVTX ranges to pygdf
 - PR #311 Document system requirements for conda install

## Bug Fixes

 - PR #337 Retain index on `scale()` function
 - PR #344 Fix test failure due to PyArrow 0.11 Boolean handling
 - PR #364 Remove noexcept from managed_allocator;  CMakeLists fix for NVstrings
 - PR #357 Fix bug that made all series be considered booleans for indexing
 - PR #351 replace conda env configuration for developers
 - PRs #346 #360 Fix CSV reading of negative numbers
 - PR #342 Fix CMake to use conda-installed nvstrings
 - PR #341 Preserve categorical dtype after groupby aggregations
 - PR #315 ReadTheDocs build update to fix missing libcuda.so
 - PR #320 FIX out-of-bounds access error in reductions.cu
 - PR #319 Fix out-of-bounds memory access in libcudf count_valid_bits
 - PR #303 Fix printing empty dataframe


# cuDF 0.2.0 and cuDF 0.1.0

These were initial releases of cuDF based on previously separate pyGDF and libGDF libraries.<|MERGE_RESOLUTION|>--- conflicted
+++ resolved
@@ -68,14 +68,11 @@
 - PR #2878 Use upstream merge code in dask_cudf
 - PR #3231 Add `column::release()` to give up ownership of contents.
 - PR #3157 Use enum class rather than enum for mask_allocation_policy
-<<<<<<< HEAD
 - PR #3232 Port NVStrings datetime conversion to cudf strings column
-=======
 - PR #3245 Move binaryop files to legacy
 - PR #3241 Move stream_compaction files to legacy
 - PR #3166 Move reductions to legacy
 - PR #3261 Small cleanup: remove `== true`
->>>>>>> 5e25cddf
 
 ## Bug Fixes
 
