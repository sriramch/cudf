# cuDF 0.11.0 (Date TBD)

## New Features

- PR #2930 JSON Reader: Support ARROW_RANDOM_FILE input
- PR #2956 Add `cudf::stack` and `cudf::tile`
- PR #2980 Added nvtext is_vowel/is_consonant functions
- PR #2987 Add `inplace` arg to `DataFrame.reset_index` and `Series`
- PR #3011 Added libcudf++ transition guide
- PR #3129 Add strings column factory from `std::vector`s
- PR #3054 Add parquet reader support for decimal data types
- PR #3022 adds DataFrame.astype for cuDF dataframes
- PR #2962 Add isnull(), notnull() and related functions
- PR #3025 Move search files to legacy
- PR #3068 Add `scalar` class
- PR #3094 Adding `any` and `all` support from libcudf
- PR #3130 Define and implement new `column_wrapper`
- PR #3143 Define and implement new copying APIs `slice` and `split`
- PR #3161 Move merge files to legacy
- PR #3079 Added support to write ORC files given a local path
- PR #3192 Add dtype param to cast `DataFrame` on init
- PR #3222 Add nvtext character tokenizer
- PR #3223 Java expose underlying buffers
- PR #3300 Add `DataFrame.insert`
- PR #3263 Define and implement new `valid_if`
- PR #3278 Add `to_host` utility to copy `column_view` to host
- PR #3087 Add new cudf::experimental bool8 wrapper
- PR #3219 Construct column from column_view
- PR #2691 Row-wise reduction and scan operations via CuPy
- PR #3291 Add normalize_nans_and_zeros

## Improvements

- PR #2904 Move gpu decompressors to cudf::io namespace
- PR #2977 Moved old C++ test utilities to legacy directory.
- PR #2965 Fix slow orc reader perf with large uncompressed blocks
- PR #2995 Move JIT type utilities to legacy directory
- PR #2927 Add ``Table`` and ``TableView`` extension classes that wrap legacy cudf::table
- PR #3005 Renames `cudf::exp` namespace to `cudf::experimental`
- PR #3008 Make safe versions of `is_null` and `is_valid` in `column_device_view`
- PR #3026 Move fill and repeat files to legacy
- PR #3027 Move copying.hpp and related source to legacy folder
- PR #3014 Snappy decompression optimizations
- PR #3032 Use `asarray` to coerce indices to a NumPy array
- PR #2996 IO Readers: Replace `cuio::device_buffer` with `rmm::device_buffer`
- PR #3051 Specialized hash function for strings column
- PR #3065 Select and Concat for cudf::experimental::table
- PR #3080 Move `valid_if.cuh` to `legacy/`
- PR #3052 Moved replace.hpp functionality to legacy
- PR #3091 Move join files to legacy
- PR #3092 Implicitly init RMM if Java allocates before init
- PR #3029 Update gdf_ numeric types with stdint and move to cudf namespace
- PR #3052 Moved replace.hpp functionality to legacy
- PR #2955 Add cmake option to only build for present GPU architecture
- PR #3070 Move functions.h and related source to legacy
- PR #2951 Allow set_index to handle a list of column names
- PR #3093 Move groupby files to legacy
- PR #2988 Removing GIS functionality (now part of cuSpatial library)
- PR #3067 Java method to return size of device memory buffer
- PR #3083 Improved some binary operation tests to include null testing.
- PR #3084 Update to arrow-cpp and pyarrow 0.15.0
- PR #3071 Move cuIO to legacy
- PR #3126 Round 2 of snappy decompression optimizations
- PR #3046 Define and implement new copying APIs `empty_like` and `allocate_like`
- PR #3128 Support MultiIndex in DataFrame.join
- PR #2971 Added initial gather and scatter methods for strings_column_view
- PR #3133 Port NVStrings to cudf column: count_characters and count_bytes
- PR #2991 Added strings column functions concatenate and join_strings
- PR #3028 Port gather and scatter to libcudf++
- PR #3135 Add nvtx utilities to cudf::nvtx namespace
- PR #3021 Java host side concat of serialized buffers
- PR #3138 Move unary files to legacy
- PR #3170 Port NVStrings substring functions to cudf strings column
- PR #3159 Port NVStrings is-chars-types function to cudf strings column
- PR #3154 Make `table_view_base.column()` const and add `mutable_table_view.column()`
- PR #3175 Set cmake cuda version variables
- PR #3171 Move deprecated error macros to legacy
<<<<<<< HEAD
- PR #3191 Port NVStrings integer convert ops to cudf column
=======
- PR #3189 Port NVStrings find ops to cudf column
>>>>>>> 5a831ee9
- PR #3193 Add cuPy as a formal dependency
- PR #3195 Support for zero columned `table_view`
- PR #3165 Java device memory size for string category
- PR #3205 Move transform files to legacy
- PR #3202 Rename and move error.hpp to public headers
- PR #2878 Use upstream merge code in dask_cudf
- PR #3217 Port NVStrings upper and lower case conversion functions
- PR #3231 Add `column::release()` to give up ownership of contents.
- PR #3157 Use enum class rather than enum for mask_allocation_policy
- PR #3245 Move binaryop files to legacy
- PR #3241 Move stream_compaction files to legacy
- PR #3166 Move reductions to legacy
- PR #3261 Small cleanup: remove `== true`
- PR #3266 Remove optional checks for CuPy
- PR #3268 Adding null ordering per column feature when sorting
- PR #3239 Adding floating point specialization to comparators for NaNs
- PR #3270 Move predicates files to legacy
- PR #3281 Add to_host specialization for strings in column test utilities
- PR #3282 Add `num_bitmask_words`
- PR #3252 Add new factory methods to include passing an existing null mask
- PR #3288 Make `bit.cuh` utilities usable from host code.
- PR #3287 Move rolling windows files to legacy
- PR #3182 Define and implement new unary APIs `is_null` and `is_not_null`
- PR #3314 Drop `cython` from run requirements
- PR #3301 Add tests for empty column wrapper.
- PR #3294 Update to arrow-cpp and pyarrow 0.15.1
- PR #3310 Add `row_hasher` and `element_hasher` utilities
- PR #3286 Clean up the starter code on README

## Bug Fixes

- PR #2895 Fixed dask_cudf group_split behavior to handle upstream rearrange_by_divisions
- PR #3048 Support for zero columned tables
- PR #3030 Fix snappy decoding regression in PR #3014
- PR #3041 Fixed exp to experimental namespace name change issue
- PR #3056 Add additional cmake hint for finding local build of RMM files
- PR #3060 Move copying.hpp includes to legacy
- PR #3139 Fixed java RMM auto initalization
- PR #3141 Java fix for relocated IO headers
- PR #3149 Rename column_wrapper.cuh to column_wrapper.hpp
- PR #3168 Fix mutable_column_device_view head const_cast
- PR #3199 Update JNI includes for legacy moves
- PR #3204 ORC writer: Fix ByteRLE encoding of NULLs
- PR #2994 Fix split_out-support but with hash_object_dispatch
- PR #3212 Fix string to date casting when format is not specified
- PR #3218 Fixes `row_lexicographic_comparator` issue with handling two tables
- PR #3228 Default initialize RMM when Java native dependencies are loaded
- PR #3012 replacing instances of `to_gpu_array` with `mem`
- PR #3236 Fix Numba 0.46+/CuPy 6.3 interface compatibility
- PR #3276 Update JNI includes for legacy moves
- PR #3256 Fix orc writer crash with multiple string columns
- PR #3211 Fix breaking change caused by rapidsai/rmm#167
- PR #3265 Fix dangling pointer in `is_sorted`
- PR #3267 ORC writer: fix incorrect ByteRLE encoding of long literal runs
- PR #3277 Fix invalid reference to deleted temporary in `is_sorted`.
- PR #3274 ORC writer: fix integer RLEv2 mode2 unsigned base value encoding
- PR #3279 Fix shutdown hang issues with pinned memory pool init executor
- PR #3280 Invalid children check in mutable_column_device_view
- PR #3289 fix java memory usage API for empty columns
- PR #3293 Fix loading of csv files zipped on MacOS (disabled zip min version check)
- PR #3295 Fix storing storing invalid RMM exec policies.
- PR #3307 Add pd.RangeIndex to from_pandas to fix dask_cudf meta_nonempty bug
- PR #3313 Fix public headers including non-public headers
- PR #3318 Revert arrow to 0.15.0 temporarily to unblock downstream projects CI
- PR #3317 Fix index-argument bug in dask_cudf parquet reader
- PR #3323 Fix `insert` non-assert test case
- PR #3334 Remove zero-size exception check from make_strings_column factories
- PR #3333 Fix compilation issues with `constexpr` functions not marked `__device__`


# cuDF 0.10.0 (16 Oct 2019)

## New Features

- PR #2423 Added `groupby.quantile()`
- PR #2522 Add Java bindings for NVStrings backed upper and lower case mutators
- PR #2605 Added Sort based groupby in libcudf
- PR #2607 Add Java bindings for parsing JSON
- PR #2629 Add dropna= parameter to groupby
- PR #2585 ORC & Parquet Readers: Remove millisecond timestamp restriction
- PR #2507 Add GPU-accelerated ORC Writer
- PR #2559 Add Series.tolist()
- PR #2653 Add Java bindings for rolling window operations
- PR #2480 Merge `custreamz` codebase into `cudf` repo
- PR #2674 Add __contains__ for Index/Series/Column
- PR #2635 Add support to read from remote and cloud sources like s3, gcs, hdfs
- PR #2722 Add Java bindings for NVTX ranges
- PR #2702 Add make_bool to dataset generation functions
- PR #2394 Move `rapidsai/custrings` into `cudf`
- PR #2734 Final sync of custrings source into cudf
- PR #2724 Add libcudf support for __contains__
- PR #2777 Add python bindings for porter stemmer measure functionality
- PR #2781 Add issorted to is_monotonic
- PR #2685 Add cudf::scatter_to_tables and cython binding
- PR #2743 Add Java bindings for NVStrings timestamp2long as part of String ColumnVector casting
- PR #2785 Add nvstrings Python docs
- PR #2786 Add benchmarks option to root build.sh
- PR #2802 Add `cudf::repeat()` and `cudf.Series.repeat()`
- PR #2773 Add Fisher's unbiased kurtosis and skew for Series/DataFrame
- PR #2748 Parquet Reader: Add option to specify loading of PANDAS index
- PR #2807 Add scatter_by_map to DataFrame python API
- PR #2836 Add nvstrings.code_points method
- PR #2844 Add Series/DataFrame notnull
- PR #2858 Add GTest type list utilities
- PR #2870 Add support for grouping by Series of arbitrary length
- PR #2719 Series covariance and Pearson correlation
- PR #2207 Beginning of libcudf overhaul: introduce new column and table types
- PR #2869 Add `cudf.CategoricalDtype`
- PR #2838 CSV Reader: Support ARROW_RANDOM_FILE input
- PR #2655 CuPy-based Series and Dataframe .values property
- PR #2803 Added `edit_distance_matrix()` function to calculate pairwise edit distance for each string on a given nvstrings object.
- PR #2811 Start of cudf strings column work based on 2207
- PR #2872 Add Java pinned memory pool allocator
- PR #2969 Add findAndReplaceAll to ColumnVector
- PR #2814 Add Datetimeindex.weekday
- PR #2999 Add timestamp conversion support for string categories
- PR #2918 Add cudf::column timestamp wrapper types

## Improvements

- PR #2578 Update legacy_groupby to use libcudf group_by_without_aggregation
- PR #2581 Removed `managed` allocator from hash map classes.
- PR #2571 Remove unnecessary managed memory from gdf_column_concat
- PR #2648 Cython/Python reorg
- PR #2588 Update Series.append documentation
- PR #2632 Replace dask-cudf set_index code with upstream
- PR #2682 Add cudf.set_allocator() function for easier allocator init
- PR #2642 Improve null printing and testing
- PR #2747 Add missing Cython headers / cudftestutil lib to conda package for cuspatial build
- PR #2706 Compute CSV format in device code to speedup performance
- PR #2673 Add support for np.longlong type
- PR #2703 move dask serialization dispatch into cudf
- PR #2728 Add YYMMDD to version tag for nightly conda packages
- PR #2729 Handle file-handle input in to_csv
- PR #2741 CSV Reader: Move kernel functions into its own file
- PR #2766 Improve nvstrings python cmake flexibility
- PR #2756 Add out_time_unit option to csv reader, support timestamp resolutions
- PR #2771 Stopgap alias for to_gpu_matrix()
- PR #2783 Support mapping input columns to function arguments in apply kernels
- PR #2645 libcudf unique_count for Series.nunique
- PR #2817 Dask-cudf: `read_parquet` support for remote filesystems
- PR #2823 improve java data movement debugging
- PR #2806 CSV Reader: Clean-up row offset operations
- PR #2640 Add dask wait/persist exmaple to 10 minute guide
- PR #2828 Optimizations of kernel launch configuration for `DataFrame.apply_rows` and `DataFrame.apply_chunks`
- PR #2831 Add `column` argument to `DataFrame.drop`
- PR #2775 Various optimizations to improve __getitem__ and __setitem__ performance
- PR #2810 cudf::allocate_like can optionally always allocate a mask.
- PR #2833 Parquet reader: align page data allocation sizes to 4-bytes to satisfy cuda-memcheck
- PR #2832 Using the new Python bindings for UCX
- PR #2856 Update group_split_cudf to use scatter_by_map
- PR #2890 Optionally keep serialized table data on the host.
- PR #2778 Doc: Updated and fixed some docstrings that were formatted incorrectly.
- PR #2830 Use YYMMDD tag in custreamz nightly build
- PR #2875 Java: Remove synchronized from register methods in MemoryCleaner
- PR #2887 Minor snappy decompression optimization
- PR #2899 Use new RMM API based on Cython
- PR #2788 Guide to Python UDFs
- PR #2919 Change java API to use operators in groupby namespace
- PR #2909 CSV Reader: Avoid row offsets host vector default init
- PR #2834 DataFrame supports setting columns via attribute syntax `df.x = col`
- PR #3147 DataFrame can be initialized from rows via list of tuples

## Bug Fixes

- PR #2584 ORC Reader: fix parsing of `DECIMAL` index positions
- PR #2619 Fix groupby serialization/deserialization
- PR #2614 Update Java version to match
- PR #2601 Fixes nlargest(1) issue in Series and Dataframe
- PR #2610 Fix a bug in index serialization (properly pass DeviceNDArray)
- PR #2621 Fixes the floordiv issue of not promoting float type when rhs is 0
- PR #2611 Types Test: fix static casting from negative int to string
- PR #2618 IO Readers: Fix datasource memory map failure for multiple reads
- PR #2628 groupby_without_aggregation non-nullable input table produces non-nullable output
- PR #2615 fix string category partitioning in java API
- PR #2641 fix string category and timeunit concat in the java API
- PR #2649 Fix groupby issue resulting from column_empty bug
- PR #2658 Fix astype() for null categorical columns
- PR #2660 fix column string category and timeunit concat in the java API
- PR #2664 ORC reader: fix `skip_rows` larger than first stripe
- PR #2654 Allow Java gdfOrderBy to work with string categories
- PR #2669 AVRO reader: fix non-deterministic output
- PR #2668 Update Java bindings to specify timestamp units for ORC and Parquet readers
- PR #2679 AVRO reader: fix cuda errors when decoding compressed streams
- PR #2692 Add concatenation for data-frame with different headers (empty and non-empty)
- PR #2651 Remove nvidia driver installation from ci/cpu/build.sh
- PR #2697 Ensure csv reader sets datetime column time units
- PR #2698 Return RangeIndex from contiguous slice of RangeIndex
- PR #2672 Fix null and integer handling in round
- PR #2704 Parquet Reader: Fix crash when loading string column with nulls
- PR #2725 Fix Jitify issue with running on Turing using CUDA version < 10
- PR #2731 Fix building of benchmarks
- PR #2738 Fix java to find new NVStrings locations
- PR #2736 Pin Jitify branch to v0.10 version
- PR #2742 IO Readers: Fix possible silent failures when creating `NvStrings` instance
- PR #2753 Fix java quantile API calls
- PR #2762 Fix validity processing for time in java
- PR #2796 Fix handling string slicing and other nvstrings delegated methods with dask
- PR #2769 Fix link to API docs in README.md
- PR #2772 Handle multiindex pandas Series #2772
- PR #2749 Fix apply_rows/apply_chunks pessimistic null mask to use in_cols null masks only
- PR #2752 CSV Reader: Fix exception when there's no rows to process
- PR #2716 Added Exception for `StringMethods` in string methods
- PR #2787 Fix Broadcasting `None` to `cudf-series`
- PR #2794 Fix async race in NVCategory::get_value and get_value_bounds
- PR #2795 Fix java build/cast error
- PR #2496 Fix improper merge of two dataframes when names differ
- PR #2824 Fix issue with incorrect result when Numeric Series replace is called several times
- PR #2751 Replace value with null
- PR #2765 Fix Java inequality comparisons for string category
- PR #2818 Fix java join API to use new C++ join API
- PR #2841 Fix nvstrings.slice and slice_from for range (0,0)
- PR #2837 Fix join benchmark
- PR #2809 Add hash_df and group_split dispatch functions for dask
- PR #2843 Parquet reader: fix skip_rows when not aligned with page or row_group boundaries
- PR #2851 Deleted existing dask-cudf/record.txt
- PR #2854 Fix column creation from ephemeral objects exposing __cuda_array_interface__
- PR #2860 Fix boolean indexing when the result is a single row
- PR #2859 Fix tail method issue for string columns
- PR #2852 Fixed `cumsum()` and `cumprod()` on boolean series.
- PR #2865 DaskIO: Fix `read_csv` and `read_orc` when input is list of files
- PR #2750 Fixed casting values to cudf::bool8 so non-zero values always cast to true
- PR #2873 Fixed dask_cudf read_partition bug by generating ParquetDatasetPiece
- PR #2850 Fixes dask_cudf.read_parquet on partitioned datasets
- PR #2896 Properly handle `axis` string keywords in `concat`
- PR #2926 Update rounding algorithm to avoid using fmod
- PR #2968 Fix Java dependency loading when using NVTX
- PR #2963 Fix ORC writer uncompressed block indexing
- PR #2928 CSV Reader: Fix using `byte_range` for large datasets
- PR #2983 Fix sm_70+ race condition in gpu_unsnap
- PR #2964 ORC Writer: Segfault when writing mixed numeric and string columns
- PR #3007 Java: Remove unit test that frees RMM invalid pointer
- PR #3009 Fix orc reader RLEv2 patch position regression from PR #2507
- PR #3002 Fix CUDA invalid configuration errors reported after loading an ORC file without data
- PR #3035 Update update-version.sh for new docs locations
- PR #3038 Fix uninitialized stream parameter in device_table deleter
- PR #3064 Fixes groupby performance issue
- PR #3061 Add rmmInitialize to nvstrings gtests
- PR #3058 Fix UDF doc markdown formatting
- PR #3059 Add nvstrings python build instructions to contributing.md


# cuDF 0.9.0 (21 Aug 2019)

## New Features

- PR #1993 Add CUDA-accelerated series aggregations: mean, var, std
- PR #2111 IO Readers: Support memory buffer, file-like object, and URL inputs
- PR #2012 Add `reindex()` to DataFrame and Series
- PR #2097 Add GPU-accelerated AVRO reader
- PR #2098 Support binary ops on DFs and Series with mismatched indices
- PR #2160 Merge `dask-cudf` codebase into `cudf` repo
- PR #2149 CSV Reader: Add `hex` dtype for explicit hexadecimal parsing
- PR #2156 Add `upper_bound()` and `lower_bound()` for libcudf tables and `searchsorted()` for cuDF Series
- PR #2158 CSV Reader: Support single, non-list/dict argument for `dtype`
- PR #2177 CSV Reader: Add `parse_dates` parameter for explicit date inference
- PR #1744 cudf::apply_boolean_mask and cudf::drop_nulls support for cudf::table inputs (multi-column)
- PR #2196 Add `DataFrame.dropna()`
- PR #2197 CSV Writer: add `chunksize` parameter for `to_csv`
- PR #2215 `type_dispatcher` benchmark
- PR #2179 Add Java quantiles
- PR #2157 Add __array_function__ to DataFrame and Series
- PR #2212 Java support for ORC reader
- PR #2224 Add DataFrame isna, isnull, notna functions
- PR #2236 Add Series.drop_duplicates
- PR #2105 Add hash-based join benchmark
- PR #2316 Add unique, nunique, and value_counts for datetime columns
- PR #2337 Add Java support for slicing a ColumnVector
- PR #2049 Add cudf::merge (sorted merge)
- PR #2368 Full cudf+dask Parquet Support
- PR #2380 New cudf::is_sorted checks whether cudf::table is sorted
- PR #2356 Java column vector standard deviation support
- PR #2221 MultiIndex full indexing - Support iloc and wildcards for loc
- PR #2429 Java support for getting length of strings in a ColumnVector
- PR #2415 Add `value_counts` for series of any type
- PR #2446 Add __array_function__ for index
- PR #2437 ORC reader: Add 'use_np_dtypes' option
- PR #2382 Add CategoricalAccessor add, remove, rename, and ordering methods
- PR #2464 Native implement `__cuda_array_interface__` for Series/Index/Column objects
- PR #2425 Rolling window now accepts array-based user-defined functions
- PR #2442 Add __setitem__
- PR #2449 Java support for getting byte count of strings in a ColumnVector
- PR #2492 Add groupby.size() method
- PR #2358 Add cudf::nans_to_nulls: convert floating point column into bitmask
- PR #2489 Add drop argument to set_index
- PR #2491 Add Java bindings for ORC reader 'use_np_dtypes' option
- PR #2213 Support s/ms/us/ns DatetimeColumn time unit resolutions
- PR #2536 Add _constructor properties to Series and DataFrame

## Improvements

- PR #2103 Move old `column` and `bitmask` files into `legacy/` directory
- PR #2109 added name to Python column classes
- PR #1947 Cleanup serialization code
- PR #2125 More aggregate in java API
- PR #2127 Add in java Scalar tests
- PR #2088 Refactor of Python groupby code
- PR #2130 Java serialization and deserialization of tables.
- PR #2131 Chunk rows logic added to csv_writer
- PR #2129 Add functions in the Java API to support nullable column filtering
- PR #2165 made changes to get_dummies api for it to be available in MethodCache
- PR #2171 Add CodeCov integration, fix doc version, make --skip-tests work when invoking with source
- PR #2184 handle remote orc files for dask-cudf
- PR #2186 Add `getitem` and `getattr` style access to Rolling objects
- PR #2168 Use cudf.Column for CategoricalColumn's categories instead of a tuple
- PR #2193 DOC: cudf::type_dispatcher documentation for specializing dispatched functors
- PR #2199 Better java support for appending strings
- PR #2176 Added column dtype support for datetime, int8, int16 to csv_writer
- PR #2209 Matching `get_dummies` & `select_dtypes` behavior to pandas
- PR #2217 Updated Java bindings to use the new groupby API
- PR #2214 DOC: Update doc instructions to build/install `cudf` and `dask-cudf`
- PR #2220 Update Java bindings for reduction rename
- PR #2232 Move CodeCov upload from build script to Jenkins
- PR #2225 refactor to use libcudf for gathering columns in dataframes
- PR #2293 Improve join performance (faster compute_join_output_size)
- PR #2300 Create separate dask codeowners for dask-cudf codebase
- PR #2304 gdf_group_by_without_aggregations returns gdf_column
- PR #2309 Java readers: remove redundant copy of result pointers
- PR #2307 Add `black` and `isort` to style checker script
- PR #2345 Restore removal of old groupby implementation
- PR #2342 Improve `astype()` to operate all ways
- PR #2329 using libcudf cudf::copy for column deep copy
- PR #2344 DOC: docs on code formatting for contributors
- PR #2376 Add inoperative axis= and win_type= arguments to Rolling()
- PR #2378 remove dask for (de-)serialization of cudf objects
- PR #2353 Bump Arrow and Dask versions
- PR #2377 Replace `standard_python_slice` with just `slice.indices()`
- PR #2373 cudf.DataFrame enchancements & Series.values support
- PR #2392 Remove dlpack submodule; make cuDF's Cython API externally accessible
- PR #2430 Updated Java bindings to use the new unary API
- PR #2406 Moved all existing `table` related files to a `legacy/` directory
- PR #2350 Performance related changes to get_dummies
- PR #2420 Remove `cudautils.astype` and replace with `typecast.apply_cast`
- PR #2456 Small improvement to typecast utility
- PR #2458 Fix handling of thirdparty packages in `isort` config
- PR #2459 IO Readers: Consolidate all readers to use `datasource` class
- PR #2475 Exposed type_dispatcher.hpp, nvcategory_util.hpp and wrapper_types.hpp in the include folder
- PR #2484 Enabled building libcudf as a static library
- PR #2453 Streamline CUDA_REL environment variable
- PR #2483 Bundle Boost filesystem dependency in the Java jar
- PR #2486 Java API hash functions
- PR #2481 Adds the ignore_null_keys option to the java api
- PR #2490 Java api: support multiple aggregates for the same column
- PR #2510 Java api: uses table based apply_boolean_mask
- PR #2432 Use pandas formatting for console, html, and latex output
- PR #2573 Bump numba version to 0.45.1
- PR #2606 Fix references to notebooks-contrib

## Bug Fixes

- PR #2086 Fixed quantile api behavior mismatch in series & dataframe
- PR #2128 Add offset param to host buffer readers in java API.
- PR #2145 Work around binops validity checks for java
- PR #2146 Work around unary_math validity checks for java
- PR #2151 Fixes bug in cudf::copy_range where null_count was invalid
- PR #2139 matching to pandas describe behavior & fixing nan values issue
- PR #2161 Implicitly convert unsigned to signed integer types in binops
- PR #2154 CSV Reader: Fix bools misdetected as strings dtype
- PR #2178 Fix bug in rolling bindings where a view of an ephemeral column was being taken
- PR #2180 Fix issue with isort reordering `importorskip` below imports depending on them
- PR #2187 fix to honor dtype when numpy arrays are passed to columnops.as_column
- PR #2190 Fix issue in astype conversion of string column to 'str'
- PR #2208 Fix issue with calling `head()` on one row dataframe
- PR #2229 Propagate exceptions from Cython cdef functions
- PR #2234 Fix issue with local build script not properly building
- PR #2223 Fix CUDA invalid configuration errors reported after loading small compressed ORC files
- PR #2162 Setting is_unique and is_monotonic-related attributes
- PR #2244 Fix ORC RLEv2 delta mode decoding with nonzero residual delta width
- PR #2297 Work around `var/std` unsupported only at debug build
- PR #2302 Fixed java serialization corner case
- PR #2355 Handle float16 in binary operations
- PR #2311 Fix copy behaviour for GenericIndex
- PR #2349 Fix issues with String filter in java API
- PR #2323 Fix groupby on categoricals
- PR #2328 Ensure order is preserved in CategoricalAccessor._set_categories
- PR #2202 Fix issue with unary ops mishandling empty input
- PR #2326 Fix for bug in DLPack when reading multiple columns
- PR #2324 Fix cudf Docker build
- PR #2325 Fix ORC RLEv2 patched base mode decoding with nonzero patch width
- PR #2235 Fix get_dummies to be compatible with dask
- PR #2332 Zero initialize gdf_dtype_extra_info
- PR #2355 Handle float16 in binary operations
- PR #2360 Fix missing dtype handling in cudf.Series & columnops.as_column
- PR #2364 Fix quantile api and other trivial issues around it
- PR #2361 Fixed issue with `codes` of CategoricalIndex
- PR #2357 Fixed inconsistent type of index created with from_pandas vs direct construction
- PR #2389 Fixed Rolling __getattr__ and __getitem__ for offset based windows
- PR #2402 Fixed bug in valid mask computation in cudf::copy_if (apply_boolean_mask)
- PR #2401 Fix to a scalar datetime(of type Days) issue
- PR #2386 Correctly allocate output valids in groupby
- PR #2411 Fixed failures on binary op on single element string column
- PR #2422 Fix Pandas logical binary operation incompatibilites
- PR #2447 Fix CodeCov posting build statuses temporarily
- PR #2450 Fix erroneous null handling in `cudf.DataFrame`'s `apply_rows`
- PR #2470 Fix issues with empty strings and string categories (Java)
- PR #2471 Fix String Column Validity.
- PR #2481 Fix java validity buffer serialization
- PR #2485 Updated bytes calculation to use size_t to avoid overflow in column concat
- PR #2461 Fix groupby multiple aggregations same column
- PR #2514 Fix cudf::drop_nulls threshold handling in Cython
- PR #2516 Fix utilities include paths and meta.yaml header paths
- PR #2517 Fix device memory leak in to_dlpack tensor deleter
- PR #2431 Fix local build generated file ownerships
- PR #2511 Added import of orc, refactored exception handlers to not squash fatal exceptions
- PR #2527 Fix index and column input handling in dask_cudf read_parquet
- PR #2466 Fix `dataframe.query` returning null rows erroneously
- PR #2548 Orc reader: fix non-deterministic data decoding at chunk boundaries
- PR #2557 fix cudautils import in string.py
- PR #2521 Fix casting datetimes from/to the same resolution
- PR #2545 Fix MultiIndexes with datetime levels
- PR #2560 Remove duplicate `dlpack` definition in conda recipe
- PR #2567 Fix ColumnVector.fromScalar issues while dealing with null scalars
- PR #2565 Orc reader: fix incorrect data decoding of int64 data types
- PR #2577 Fix search benchmark compilation error by adding necessary header
- PR #2604 Fix a bug in copying.pyx:_normalize_types that upcasted int32 to int64


# cuDF 0.8.0 (27 June 2019)

## New Features

- PR #1524 Add GPU-accelerated JSON Lines parser with limited feature set
- PR #1569 Add support for Json objects to the JSON Lines reader
- PR #1622 Add Series.loc
- PR #1654 Add cudf::apply_boolean_mask: faster replacement for gdf_apply_stencil
- PR #1487 cython gather/scatter
- PR #1310 Implemented the slice/split functionality.
- PR #1630 Add Python layer to the GPU-accelerated JSON reader
- PR #1745 Add rounding of numeric columns via Numba
- PR #1772 JSON reader: add support for BytesIO and StringIO input
- PR #1527 Support GDF_BOOL8 in readers and writers
- PR #1819 Logical operators (AND, OR, NOT) for libcudf and cuDF
- PR #1813 ORC Reader: Add support for stripe selection
- PR #1828 JSON Reader: add suport for bool8 columns
- PR #1833 Add column iterator with/without nulls
- PR #1665 Add the point-in-polygon GIS function
- PR #1863 Series and Dataframe methods for all and any
- PR #1908 cudf::copy_range and cudf::fill for copying/assigning an index or range to a constant
- PR #1921 Add additional formats for typecasting to/from strings
- PR #1807 Add Series.dropna()
- PR #1987 Allow user defined functions in the form of ptx code to be passed to binops
- PR #1948 Add operator functions like `Series.add()` to DataFrame and Series
- PR #1954 Add skip test argument to GPU build script
- PR #2018 Add bindings for new groupby C++ API
- PR #1984 Add rolling window operations Series.rolling() and DataFrame.rolling()
- PR #1542 Python method and bindings for to_csv
- PR #1995 Add Java API
- PR #1998 Add google benchmark to cudf
- PR #1845 Add cudf::drop_duplicates, DataFrame.drop_duplicates
- PR #1652 Added `Series.where()` feature
- PR #2074 Java Aggregates, logical ops, and better RMM support
- PR #2140 Add a `cudf::transform` function
- PR #2068 Concatenation of different typed columns

## Improvements

- PR #1538 Replacing LesserRTTI with inequality_comparator
- PR #1703 C++: Added non-aggregating `insert` to `concurrent_unordered_map` with specializations to store pairs with a single atomicCAS when possible.
- PR #1422 C++: Added a RAII wrapper for CUDA streams
- PR #1701 Added `unique` method for stringColumns
- PR #1713 Add documentation for Dask-XGBoost
- PR #1666 CSV Reader: Improve performance for files with large number of columns
- PR #1725 Enable the ability to use a single column groupby as its own index
- PR #1759 Add an example showing simultaneous rolling averages to `apply_grouped` documentation
- PR #1746 C++: Remove unused code: `windowed_ops.cu`, `sorting.cu`, `hash_ops.cu`
- PR #1748 C++: Add `bool` nullability flag to `device_table` row operators
- PR #1764 Improve Numerical column: `mean_var` and `mean`
- PR #1767 Speed up Python unit tests
- PR #1770 Added build.sh script, updated CI scripts and documentation
- PR #1739 ORC Reader: Add more pytest coverage
- PR #1696 Added null support in `Series.replace()`.
- PR #1390 Added some basic utility functions for `gdf_column`'s
- PR #1791 Added general column comparison code for testing
- PR #1795 Add printing of git submodule info to `print_env.sh`
- PR #1796 Removing old sort based group by code and gdf_filter
- PR #1811 Added funtions for copying/allocating `cudf::table`s
- PR #1838 Improve columnops.column_empty so that it returns typed columns instead of a generic Column
- PR #1890 Add utils.get_dummies- a pandas-like wrapper around one_hot-encoding
- PR #1823 CSV Reader: default the column type to string for empty dataframes
- PR #1827 Create bindings for scalar-vector binops, and update one_hot_encoding to use them
- PR #1817 Operators now support different sized dataframes as long as they don't share different sized columns
- PR #1855 Transition replace_nulls to new C++ API and update corresponding Cython/Python code
- PR #1858 Add `std::initializer_list` constructor to `column_wrapper`
- PR #1846 C++ type-erased gdf_equal_columns test util; fix gdf_equal_columns logic error
- PR #1390 Added some basic utility functions for `gdf_column`s
- PR #1391 Tidy up bit-resolution-operation and bitmask class code
- PR #1882 Add iloc functionality to MultiIndex dataframes
- PR #1884 Rolling windows: general enhancements and better coverage for unit tests
- PR #1886 support GDF_STRING_CATEGORY columns in apply_boolean_mask, drop_nulls and other libcudf functions
- PR #1896 Improve performance of groupby with levels specified in dask-cudf
- PR #1915 Improve iloc performance for non-contiguous row selection
- PR #1859 Convert read_json into a C++ API
- PR #1919 Rename libcudf namespace gdf to namespace cudf
- PR #1850 Support left_on and right_on for DataFrame merge operator
- PR #1930 Specialize constructor for `cudf::bool8` to cast argument to `bool`
- PR #1938 Add default constructor for `column_wrapper`
- PR #1930 Specialize constructor for `cudf::bool8` to cast argument to `bool`
- PR #1952 consolidate libcudf public API headers in include/cudf
- PR #1949 Improved selection with boolmask using libcudf `apply_boolean_mask`
- PR #1956 Add support for nulls in `query()`
- PR #1973 Update `std::tuple` to `std::pair` in top-most libcudf APIs and C++ transition guide
- PR #1981 Convert read_csv into a C++ API
- PR #1868 ORC Reader: Support row index for speed up on small/medium datasets
- PR #1964 Added support for list-like types in Series.str.cat
- PR #2005 Use HTML5 details tag in bug report issue template
- PR #2003 Removed few redundant unit-tests from test_string.py::test_string_cat
- PR #1944 Groupby design improvements
- PR #2017 Convert `read_orc()` into a C++ API
- PR #2011 Convert `read_parquet()` into a C++ API
- PR #1756 Add documentation "10 Minutes to cuDF and dask_cuDF"
- PR #2034 Adding support for string columns concatenation using "add" binary operator
- PR #2042 Replace old "10 Minutes" guide with new guide for docs build process
- PR #2036 Make library of common test utils to speed up tests compilation
- PR #2022 Facilitating get_dummies to be a high level api too
- PR #2050 Namespace IO readers and add back free-form `read_xxx` functions
- PR #2104 Add a functional ``sort=`` keyword argument to groupby
- PR #2108 Add `find_and_replace` for StringColumn for replacing single values
- PR #1803 cuDF/CuPy interoperability documentation

## Bug Fixes

- PR #1465 Fix for test_orc.py and test_sparse_df.py test failures
- PR #1583 Fix underlying issue in `as_index()` that was causing `Series.quantile()` to fail
- PR #1680 Add errors= keyword to drop() to fix cudf-dask bug
- PR #1651 Fix `query` function on empty dataframe
- PR #1616 Fix CategoricalColumn to access categories by index instead of iteration
- PR #1660 Fix bug in `loc` when indexing with a column name (a string)
- PR #1683 ORC reader: fix timestamp conversion to UTC
- PR #1613 Improve CategoricalColumn.fillna(-1) performance
- PR #1642 Fix failure of CSV_TEST gdf_csv_test.SkiprowsNrows on multiuser systems
- PR #1709 Fix handling of `datetime64[ms]` in `dataframe.select_dtypes`
- PR #1704 CSV Reader: Add support for the plus sign in number fields
- PR #1687 CSV reader: return an empty dataframe for zero size input
- PR #1757 Concatenating columns with null columns
- PR #1755 Add col_level keyword argument to melt
- PR #1758 Fix df.set_index() when setting index from an empty column
- PR #1749 ORC reader: fix long strings of NULL values resulting in incorrect data
- PR #1742 Parquet Reader: Fix index column name to match PANDAS compat
- PR #1782 Update libcudf doc version
- PR #1783 Update conda dependencies
- PR #1786 Maintain the original series name in series.unique output
- PR #1760 CSV Reader: fix segfault when dtype list only includes columns from usecols list
- PR #1831 build.sh: Assuming python is in PATH instead of using PYTHON env var
- PR #1839 Raise an error instead of segfaulting when transposing a DataFrame with StringColumns
- PR #1840 Retain index correctly during merge left_on right_on
- PR #1825 cuDF: Multiaggregation Groupby Failures
- PR #1789 CSV Reader: Fix missing support for specifying `int8` and `int16` dtypes
- PR #1857 Cython Bindings: Handle `bool` columns while calling `column_view_from_NDArrays`
- PR #1849 Allow DataFrame support methods to pass arguments to the methods
- PR #1847 Fixed #1375 by moving the nvstring check into the wrapper function
- PR #1864 Fixing cudf reduction for POWER platform
- PR #1869 Parquet reader: fix Dask timestamps not matching with Pandas (convert to milliseconds)
- PR #1876 add dtype=bool for `any`, `all` to treat integer column correctly
- PR #1875 CSV reader: take NaN values into account in dtype detection
- PR #1873 Add column dtype checking for the all/any methods
- PR #1902 Bug with string iteration in _apply_basic_agg
- PR #1887 Fix for initialization issue in pq_read_arg,orc_read_arg
- PR #1867 JSON reader: add support for null/empty fields, including the 'null' literal
- PR #1891 Fix bug #1750 in string column comparison
- PR #1909 Support of `to_pandas()` of boolean series with null values
- PR #1923 Use prefix removal when two aggs are called on a SeriesGroupBy
- PR #1914 Zero initialize gdf_column local variables
- PR #1959 Add support for comparing boolean Series to scalar
- PR #1966 Ignore index fix in series append
- PR #1967 Compute index __sizeof__ only once for DataFrame __sizeof__
- PR #1977 Support CUDA installation in default system directories
- PR #1982 Fixes incorrect index name after join operation
- PR #1985 Implement `GDF_PYMOD`, a special modulo that follows python's sign rules
- PR #1991 Parquet reader: fix decoding of NULLs
- PR #1990 Fixes a rendering bug in the `apply_grouped` documentation
- PR #1978 Fix for values being filled in an empty dataframe
- PR #2001 Correctly create MultiColumn from Pandas MultiColumn
- PR #2006 Handle empty dataframe groupby construction for dask
- PR #1965 Parquet Reader: Fix duplicate index column when it's already in `use_cols`
- PR #2033 Add pip to conda environment files to fix warning
- PR #2028 CSV Reader: Fix reading of uncompressed files without a recognized file extension
- PR #2073 Fix an issue when gathering columns with NVCategory and nulls
- PR #2053 cudf::apply_boolean_mask return empty column for empty boolean mask
- PR #2066 exclude `IteratorTest.mean_var_output` test from debug build
- PR #2069 Fix JNI code to use read_csv and read_parquet APIs
- PR #2071 Fix bug with unfound transitive dependencies for GTests in Ubuntu 18.04
- PR #2089 Configure Sphinx to render params correctly
- PR #2091 Fix another bug with unfound transitive dependencies for `cudftestutils` in Ubuntu 18.04
- PR #2115 Just apply `--disable-new-dtags` instead of trying to define all the transitive dependencies
- PR #2106 Fix errors in JitCache tests caused by sharing of device memory between processes
- PR #2120 Fix errors in JitCache tests caused by running multiple threads on the same data
- PR #2102 Fix memory leak in groupby
- PR #2113 fixed typo in to_csv code example


# cudf 0.7.2 (16 May 2019)

## New Features

- PR #1735 Added overload for atomicAdd on int64. Streamlined implementation of custom atomic overloads.
- PR #1741 Add MultiIndex concatenation

## Bug Fixes

- PR #1718 Fix issue with SeriesGroupBy MultiIndex in dask-cudf
- PR #1734 Python: fix performance regression for groupby count() aggregations
- PR #1768 Cython: fix handling read only schema buffers in gpuarrow reader


# cudf 0.7.1 (11 May 2019)

## New Features

- PR #1702 Lazy load MultiIndex to return groupby performance to near optimal.

## Bug Fixes

- PR #1708 Fix handling of `datetime64[ms]` in `dataframe.select_dtypes`


# cuDF 0.7.0 (10 May 2019)

## New Features

- PR #982 Implement gdf_group_by_without_aggregations and gdf_unique_indices functions
- PR #1142 Add `GDF_BOOL` column type
- PR #1194 Implement overloads for CUDA atomic operations
- PR #1292 Implemented Bitwise binary ops AND, OR, XOR (&, |, ^)
- PR #1235 Add GPU-accelerated Parquet Reader
- PR #1335 Added local_dict arg in `DataFrame.query()`.
- PR #1282 Add Series and DataFrame.describe()
- PR #1356 Rolling windows
- PR #1381 Add DataFrame._get_numeric_data
- PR #1388 Add CODEOWNERS file to auto-request reviews based on where changes are made
- PR #1396 Add DataFrame.drop method
- PR #1413 Add DataFrame.melt method
- PR #1412 Add DataFrame.pop()
- PR #1419 Initial CSV writer function
- PR #1441 Add Series level cumulative ops (cumsum, cummin, cummax, cumprod)
- PR #1420 Add script to build and test on a local gpuCI image
- PR #1440 Add DatetimeColumn.min(), DatetimeColumn.max()
- PR #1455 Add Series.Shift via Numba kernel
- PR #1441 Add Series level cumulative ops (cumsum, cummin, cummax, cumprod)
- PR #1461 Add Python coverage test to gpu build
- PR #1445 Parquet Reader: Add selective reading of rows and row group
- PR #1532 Parquet Reader: Add support for INT96 timestamps
- PR #1516 Add Series and DataFrame.ndim
- PR #1556 Add libcudf C++ transition guide
- PR #1466 Add GPU-accelerated ORC Reader
- PR #1565 Add build script for nightly doc builds
- PR #1508 Add Series isna, isnull, and notna
- PR #1456 Add Series.diff() via Numba kernel
- PR #1588 Add Index `astype` typecasting
- PR #1301 MultiIndex support
- PR #1599 Level keyword supported in groupby
- PR #929 Add support operations to dataframe
- PR #1609 Groupby accept list of Series
- PR #1658 Support `group_keys=True` keyword in groupby method

## Improvements

- PR #1531 Refactor closures as private functions in gpuarrow
- PR #1404 Parquet reader page data decoding speedup
- PR #1076 Use `type_dispatcher` in join, quantiles, filter, segmented sort, radix sort and hash_groupby
- PR #1202 Simplify README.md
- PR #1149 CSV Reader: Change convertStrToValue() functions to `__device__` only
- PR #1238 Improve performance of the CUDA trie used in the CSV reader
- PR #1245 Use file cache for JIT kernels
- PR #1278 Update CONTRIBUTING for new conda environment yml naming conventions
- PR #1163 Refactored UnaryOps. Reduced API to two functions: `gdf_unary_math` and `gdf_cast`. Added `abs`, `-`, and `~` ops. Changed bindings to Cython
- PR #1284 Update docs version
- PR #1287 add exclude argument to cudf.select_dtype function
- PR #1286 Refactor some of the CSV Reader kernels into generic utility functions
- PR #1291 fillna in `Series.to_gpu_array()` and `Series.to_array()` can accept the scalar too now.
- PR #1005 generic `reduction` and `scan` support
- PR #1349 Replace modernGPU sort join with thrust.
- PR #1363 Add a dataframe.mean(...) that raises NotImplementedError to satisfy `dask.dataframe.utils.is_dataframe_like`
- PR #1319 CSV Reader: Use column wrapper for gdf_column output alloc/dealloc
- PR #1376 Change series quantile default to linear
- PR #1399 Replace CFFI bindings for NVTX functions with Cython bindings
- PR #1389 Refactored `set_null_count()`
- PR #1386 Added macros `GDF_TRY()`, `CUDF_TRY()` and `ASSERT_CUDF_SUCCEEDED()`
- PR #1435 Rework CMake and conda recipes to depend on installed libraries
- PR #1391 Tidy up bit-resolution-operation and bitmask class code
- PR #1439 Add cmake variable to enable compiling CUDA code with -lineinfo
- PR #1462 Add ability to read parquet files from arrow::io::RandomAccessFile
- PR #1453 Convert CSV Reader CFFI to Cython
- PR #1479 Convert Parquet Reader CFFI to Cython
- PR #1397 Add a utility function for producing an overflow-safe kernel launch grid configuration
- PR #1382 Add GPU parsing of nested brackets to cuIO parsing utilities
- PR #1481 Add cudf::table constructor to allocate a set of `gdf_column`s
- PR #1484 Convert GroupBy CFFI to Cython
- PR #1463 Allow and default melt keyword argument var_name to be None
- PR #1486 Parquet Reader: Use device_buffer rather than device_ptr
- PR #1525 Add cudatoolkit conda dependency
- PR #1520 Renamed `src/dataframe` to `src/table` and moved `table.hpp`. Made `types.hpp` to be type declarations only.
- PR #1492 Convert transpose CFFI to Cython
- PR #1495 Convert binary and unary ops CFFI to Cython
- PR #1503 Convert sorting and hashing ops CFFI to Cython
- PR #1522 Use latest release version in update-version CI script
- PR #1533 Remove stale join CFFI, fix memory leaks in join Cython
- PR #1521 Added `row_bitmask` to compute bitmask for rows of a table. Merged `valids_ops.cu` and `bitmask_ops.cu`
- PR #1553 Overload `hash_row` to avoid using intial hash values. Updated `gdf_hash` to select between overloads
- PR #1585 Updated `cudf::table` to maintain own copy of wrapped `gdf_column*`s
- PR #1559 Add `except +` to all Cython function definitions to catch C++ exceptions properly
- PR #1617 `has_nulls` and `column_dtypes` for `cudf::table`
- PR #1590 Remove CFFI from the build / install process entirely
- PR #1536 Convert gpuarrow CFFI to Cython
- PR #1655 Add `Column._pointer` as a way to access underlying `gdf_column*` of a `Column`
- PR #1655 Update readme conda install instructions for cudf version 0.6 and 0.7


## Bug Fixes

- PR #1233 Fix dtypes issue while adding the column to `str` dataframe.
- PR #1254 CSV Reader: fix data type detection for floating-point numbers in scientific notation
- PR #1289 Fix looping over each value instead of each category in concatenation
- PR #1293 Fix Inaccurate error message in join.pyx
- PR #1308 Add atomicCAS overload for `int8_t`, `int16_t`
- PR #1317 Fix catch polymorphic exception by reference in ipc.cu
- PR #1325 Fix dtype of null bitmasks to int8
- PR #1326 Update build documentation to use -DCMAKE_CXX11_ABI=ON
- PR #1334 Add "na_position" argument to CategoricalColumn sort_by_values
- PR #1321 Fix out of bounds warning when checking Bzip2 header
- PR #1359 Add atomicAnd/Or/Xor for integers
- PR #1354 Fix `fillna()` behaviour when replacing values with different dtypes
- PR #1347 Fixed core dump issue while passing dict_dtypes without column names in `cudf.read_csv()`
- PR #1379 Fixed build failure caused due to error: 'col_dtype' may be used uninitialized
- PR #1392 Update cudf Dockerfile and package_versions.sh
- PR #1385 Added INT8 type to `_schema_to_dtype` for use in GpuArrowReader
- PR #1393 Fixed a bug in `gdf_count_nonzero_mask()` for the case of 0 bits to count
- PR #1395 Update CONTRIBUTING to use the environment variable CUDF_HOME
- PR #1416 Fix bug at gdf_quantile_exact and gdf_quantile_appox
- PR #1421 Fix remove creation of series multiple times during `add_column()`
- PR #1405 CSV Reader: Fix memory leaks on read_csv() failure
- PR #1328 Fix CategoricalColumn to_arrow() null mask
- PR #1433 Fix NVStrings/categories includes
- PR #1432 Update NVStrings to 0.7.* to coincide with 0.7 development
- PR #1483 Modify CSV reader to avoid cropping blank quoted characters in non-string fields
- PR #1446 Merge 1275 hotfix from master into branch-0.7
- PR #1447 Fix legacy groupby apply docstring
- PR #1451 Fix hash join estimated result size is not correct
- PR #1454 Fix local build script improperly change directory permissions
- PR #1490 Require Dask 1.1.0+ for `is_dataframe_like` test or skip otherwise.
- PR #1491 Use more specific directories & groups in CODEOWNERS
- PR #1497 Fix Thrust issue on CentOS caused by missing default constructor of host_vector elements
- PR #1498 Add missing include guard to device_atomics.cuh and separated DEVICE_ATOMICS_TEST
- PR #1506 Fix csv-write call to updated NVStrings method
- PR #1510 Added nvstrings `fillna()` function
- PR #1507 Parquet Reader: Default string data to GDF_STRING
- PR #1535 Fix doc issue to ensure correct labelling of cudf.series
- PR #1537 Fix `undefined reference` link error in HashPartitionTest
- PR #1548 Fix ci/local/build.sh README from using an incorrect image example
- PR #1551 CSV Reader: Fix integer column name indexing
- PR #1586 Fix broken `scalar_wrapper::operator==`
- PR #1591 ORC/Parquet Reader: Fix missing import for FileNotFoundError exception
- PR #1573 Parquet Reader: Fix crash due to clash with ORC reader datasource
- PR #1607 Revert change of `column.to_dense_buffer` always return by copy for performance concerns
- PR #1618 ORC reader: fix assert & data output when nrows/skiprows isn't aligned to stripe boundaries
- PR #1631 Fix failure of TYPES_TEST on some gcc-7 based systems.
- PR #1641 CSV Reader: Fix skip_blank_lines behavior with Windows line terminators (\r\n)
- PR #1648 ORC reader: fix non-deterministic output when skiprows is non-zero
- PR #1676 Fix groupby `as_index` behaviour with `MultiIndex`
- PR #1659 Fix bug caused by empty groupbys and multiindex slicing throwing exceptions
- PR #1656 Correct Groupby failure in dask when un-aggregable columns are left in dataframe.
- PR #1689 Fix groupby performance regression
- PR #1694 Add Cython as a runtime dependency since it's required in `setup.py`


# cuDF 0.6.1 (25 Mar 2019)

## Bug Fixes

- PR #1275 Fix CentOS exception in DataFrame.hash_partition from using value "returned" by a void function


# cuDF 0.6.0 (22 Mar 2019)

## New Features

- PR #760 Raise `FileNotFoundError` instead of `GDF_FILE_ERROR` in `read_csv` if the file does not exist
- PR #539 Add Python bindings for replace function
- PR #823 Add Doxygen configuration to enable building HTML documentation for libcudf C/C++ API
- PR #807 CSV Reader: Add byte_range parameter to specify the range in the input file to be read
- PR #857 Add Tail method for Series/DataFrame and update Head method to use iloc
- PR #858 Add series feature hashing support
- PR #871 CSV Reader: Add support for NA values, including user specified strings
- PR #893 Adds PyArrow based parquet readers / writers to Python, fix category dtype handling, fix arrow ingest buffer size issues
- PR #867 CSV Reader: Add support for ignoring blank lines and comment lines
- PR #887 Add Series digitize method
- PR #895 Add Series groupby
- PR #898 Add DataFrame.groupby(level=0) support
- PR #920 Add feather, JSON, HDF5 readers / writers from PyArrow / Pandas
- PR #888 CSV Reader: Add prefix parameter for column names, used when parsing without a header
- PR #913 Add DLPack support: convert between cuDF DataFrame and DLTensor
- PR #939 Add ORC reader from PyArrow
- PR #918 Add Series.groupby(level=0) support
- PR #906 Add binary and comparison ops to DataFrame
- PR #958 Support unary and binary ops on indexes
- PR #964 Add `rename` method to `DataFrame`, `Series`, and `Index`
- PR #985 Add `Series.to_frame` method
- PR #985 Add `drop=` keyword to reset_index method
- PR #994 Remove references to pygdf
- PR #990 Add external series groupby support
- PR #988 Add top-level merge function to cuDF
- PR #992 Add comparison binaryops to DateTime columns
- PR #996 Replace relative path imports with absolute paths in tests
- PR #995 CSV Reader: Add index_col parameter to specify the column name or index to be used as row labels
- PR #1004 Add `from_gpu_matrix` method to DataFrame
- PR #997 Add property index setter
- PR #1007 Replace relative path imports with absolute paths in cudf
- PR #1013 select columns with df.columns
- PR #1016 Rename Series.unique_count() to nunique() to match pandas API
- PR #947 Prefixsum to handle nulls and float types
- PR #1029 Remove rest of relative path imports
- PR #1021 Add filtered selection with assignment for Dataframes
- PR #872 Adding NVCategory support to cudf apis
- PR #1052 Add left/right_index and left/right_on keywords to merge
- PR #1091 Add `indicator=` and `suffixes=` keywords to merge
- PR #1107 Add unsupported keywords to Series.fillna
- PR #1032 Add string support to cuDF python
- PR #1136 Removed `gdf_concat`
- PR #1153 Added function for getting the padded allocation size for valid bitmask
- PR #1148 Add cudf.sqrt for dataframes and Series
- PR #1159 Add Python bindings for libcudf dlpack functions
- PR #1155 Add __array_ufunc__ for DataFrame and Series for sqrt
- PR #1168 to_frame for series accepts a name argument


## Improvements

- PR #1218 Add dask-cudf page to API docs
- PR #892 Add support for heterogeneous types in binary ops with JIT
- PR #730 Improve performance of `gdf_table` constructor
- PR #561 Add Doxygen style comments to Join CUDA functions
- PR #813 unified libcudf API functions by replacing gpu_ with gdf_
- PR #822 Add support for `__cuda_array_interface__` for ingest
- PR #756 Consolidate common helper functions from unordered map and multimap
- PR #753 Improve performance of groupby sum and average, especially for cases with few groups.
- PR #836 Add ingest support for arrow chunked arrays in Column, Series, DataFrame creation
- PR #763 Format doxygen comments for csv_read_arg struct
- PR #532 CSV Reader: Use type dispatcher instead of switch block
- PR #694 Unit test utilities improvements
- PR #878 Add better indexing to Groupby
- PR #554 Add `empty` method and `is_monotonic` attribute to `Index`
- PR #1040 Fixed up Doxygen comment tags
- PR #909 CSV Reader: Avoid host->device->host copy for header row data
- PR #916 Improved unit testing and error checking for `gdf_column_concat`
- PR #941 Replace `numpy` call in `Series.hash_encode` with `numba`
- PR #942 Added increment/decrement operators for wrapper types
- PR #943 Updated `count_nonzero_mask` to return `num_rows` when the mask is null
- PR #952 Added trait to map C++ type to `gdf_dtype`
- PR #966 Updated RMM submodule.
- PR #998 Add IO reader/writer modules to API docs, fix for missing cudf.Series docs
- PR #1017 concatenate along columns for Series and DataFrames
- PR #1002 Support indexing a dataframe with another boolean dataframe
- PR #1018 Better concatenation for Series and Dataframes
- PR #1036 Use Numpydoc style docstrings
- PR #1047 Adding gdf_dtype_extra_info to gdf_column_view_augmented
- PR #1054 Added default ctor to SerialTrieNode to overcome Thrust issue in CentOS7 + CUDA10
- PR #1024 CSV Reader: Add support for hexadecimal integers in integral-type columns
- PR #1033 Update `fillna()` to use libcudf function `gdf_replace_nulls`
- PR #1066 Added inplace assignment for columns and select_dtypes for dataframes
- PR #1026 CSV Reader: Change the meaning and type of the quoting parameter to match Pandas
- PR #1100 Adds `CUDF_EXPECTS` error-checking macro
- PR #1092 Fix select_dtype docstring
- PR #1111 Added cudf::table
- PR #1108 Sorting for datetime columns
- PR #1120 Return a `Series` (not a `Column`) from `Series.cat.set_categories()`
- PR #1128 CSV Reader: The last data row does not need to be line terminated
- PR #1183 Bump Arrow version to 0.12.1
- PR #1208 Default to CXX11_ABI=ON
- PR #1252 Fix NVStrings dependencies for cuda 9.2 and 10.0
- PR #2037 Optimize the existing `gather` and `scatter` routines in `libcudf`

## Bug Fixes

- PR #821 Fix flake8 issues revealed by flake8 update
- PR #808 Resolved renamed `d_columns_valids` variable name
- PR #820 CSV Reader: fix the issue where reader adds additional rows when file uses \r\n as a line terminator
- PR #780 CSV Reader: Fix scientific notation parsing and null values for empty quotes
- PR #815 CSV Reader: Fix data parsing when tabs are present in the input CSV file
- PR #850 Fix bug where left joins where the left df has 0 rows causes a crash
- PR #861 Fix memory leak by preserving the boolean mask index
- PR #875 Handle unnamed indexes in to/from arrow functions
- PR #877 Fix ingest of 1 row arrow tables in from arrow function
- PR #876 Added missing `<type_traits>` include
- PR #889 Deleted test_rmm.py which has now moved to RMM repo
- PR #866 Merge v0.5.1 numpy ABI hotfix into 0.6
- PR #917 value_counts return int type on empty columns
- PR #611 Renamed `gdf_reduce_optimal_output_size()` -> `gdf_reduction_get_intermediate_output_size()`
- PR #923 fix index for negative slicing for cudf dataframe and series
- PR #927 CSV Reader: Fix category GDF_CATEGORY hashes not being computed properly
- PR #921 CSV Reader: Fix parsing errors with delim_whitespace, quotations in the header row, unnamed columns
- PR #933 Fix handling objects of all nulls in series creation
- PR #940 CSV Reader: Fix an issue where the last data row is missing when using byte_range
- PR #945 CSV Reader: Fix incorrect datetime64 when milliseconds or space separator are used
- PR #959 Groupby: Problem with column name lookup
- PR #950 Converting dataframe/recarry with non-contiguous arrays
- PR #963 CSV Reader: Fix another issue with missing data rows when using byte_range
- PR #999 Fix 0 sized kernel launches and empty sort_index exception
- PR #993 Fix dtype in selecting 0 rows from objects
- PR #1009 Fix performance regression in `to_pandas` method on DataFrame
- PR #1008 Remove custom dask communication approach
- PR #1001 CSV Reader: Fix a memory access error when reading a large (>2GB) file with date columns
- PR #1019 Binary Ops: Fix error when one input column has null mask but other doesn't
- PR #1014 CSV Reader: Fix false positives in bool value detection
- PR #1034 CSV Reader: Fix parsing floating point precision and leading zero exponents
- PR #1044 CSV Reader: Fix a segfault when byte range aligns with a page
- PR #1058 Added support for `DataFrame.loc[scalar]`
- PR #1060 Fix column creation with all valid nan values
- PR #1073 CSV Reader: Fix an issue where a column name includes the return character
- PR #1090 Updating Doxygen Comments
- PR #1080 Fix dtypes returned from loc / iloc because of lists
- PR #1102 CSV Reader: Minor fixes and memory usage improvements
- PR #1174: Fix release script typo
- PR #1137 Add prebuild script for CI
- PR #1118 Enhanced the `DataFrame.from_records()` feature
- PR #1129 Fix join performance with index parameter from using numpy array
- PR #1145 Issue with .agg call on multi-column dataframes
- PR #908 Some testing code cleanup
- PR #1167 Fix issue with null_count not being set after inplace fillna()
- PR #1184 Fix iloc performance regression
- PR #1185 Support left_on/right_on and also on=str in merge
- PR #1200 Fix allocating bitmasks with numba instead of rmm in allocate_mask function
- PR #1213 Fix bug with csv reader requesting subset of columns using wrong datatype
- PR #1223 gpuCI: Fix label on rapidsai channel on gpu build scripts
- PR #1242 Add explicit Thrust exec policy to fix NVCATEGORY_TEST segfault on some platforms
- PR #1246 Fix categorical tests that failed due to bad implicit type conversion
- PR #1255 Fix overwriting conda package main label uploads
- PR #1259 Add dlpack includes to pip build


# cuDF 0.5.1 (05 Feb 2019)

## Bug Fixes

- PR #842 Avoid using numpy via cimport to prevent ABI issues in Cython compilation


# cuDF 0.5.0 (28 Jan 2019)

## New Features

- PR #722 Add bzip2 decompression support to `read_csv()`
- PR #693 add ZLIB-based GZIP/ZIP support to `read_csv_strings()`
- PR #411 added null support to gdf_order_by (new API) and cudf_table::sort
- PR #525 Added GitHub Issue templates for bugs, documentation, new features, and questions
- PR #501 CSV Reader: Add support for user-specified decimal point and thousands separator to read_csv_strings()
- PR #455 CSV Reader: Add support for user-specified decimal point and thousands separator to read_csv()
- PR #439 add `DataFrame.drop` method similar to pandas
- PR #356 add `DataFrame.transpose` method and `DataFrame.T` property similar to pandas
- PR #505 CSV Reader: Add support for user-specified boolean values
- PR #350 Implemented Series replace function
- PR #490 Added print_env.sh script to gather relevant environment details when reporting cuDF issues
- PR #474 add ZLIB-based GZIP/ZIP support to `read_csv()`
- PR #547 Added melt similar to `pandas.melt()`
- PR #491 Add CI test script to check for updates to CHANGELOG.md in PRs
- PR #550 Add CI test script to check for style issues in PRs
- PR #558 Add CI scripts for cpu-based conda and gpu-based test builds
- PR #524 Add Boolean Indexing
- PR #564 Update python `sort_values` method to use updated libcudf `gdf_order_by` API
- PR #509 CSV Reader: Input CSV file can now be passed in as a text or a binary buffer
- PR #607 Add `__iter__` and iteritems to DataFrame class
- PR #643 added a new api gdf_replace_nulls that allows a user to replace nulls in a column

## Improvements

- PR #426 Removed sort-based groupby and refactored existing groupby APIs. Also improves C++/CUDA compile time.
- PR #461 Add `CUDF_HOME` variable in README.md to replace relative pathing.
- PR #472 RMM: Created centralized rmm::device_vector alias and rmm::exec_policy
- PR #500 Improved the concurrent hash map class to support partitioned (multi-pass) hash table building.
- PR #454 Improve CSV reader docs and examples
- PR #465 Added templated C++ API for RMM to avoid explicit cast to `void**`
- PR #513 `.gitignore` tweaks
- PR #521 Add `assert_eq` function for testing
- PR #502 Simplify Dockerfile for local dev, eliminate old conda/pip envs
- PR #549 Adds `-rdynamic` compiler flag to nvcc for Debug builds
- PR #472 RMM: Created centralized rmm::device_vector alias and rmm::exec_policy
- PR #577 Added external C++ API for scatter/gather functions
- PR #500 Improved the concurrent hash map class to support partitioned (multi-pass) hash table building
- PR #583 Updated `gdf_size_type` to `int`
- PR #500 Improved the concurrent hash map class to support partitioned (multi-pass) hash table building
- PR #617 Added .dockerignore file. Prevents adding stale cmake cache files to the docker container
- PR #658 Reduced `JOIN_TEST` time by isolating overflow test of hash table size computation
- PR #664 Added Debuging instructions to README
- PR #651 Remove noqa marks in `__init__.py` files
- PR #671 CSV Reader: uncompressed buffer input can be parsed without explicitly specifying compression as None
- PR #684 Make RMM a submodule
- PR #718 Ensure sum, product, min, max methods pandas compatibility on empty datasets
- PR #720 Refactored Index classes to make them more Pandas-like, added CategoricalIndex
- PR #749 Improve to_arrow and from_arrow Pandas compatibility
- PR #766 Remove TravisCI references, remove unused variables from CMake, fix ARROW_VERSION in Cmake
- PR #773 Add build-args back to Dockerfile and handle dependencies based on environment yml file
- PR #781 Move thirdparty submodules to root and symlink in /cpp
- PR #843 Fix broken cudf/python API examples, add new methods to the API index

## Bug Fixes

- PR #569 CSV Reader: Fix days being off-by-one when parsing some dates
- PR #531 CSV Reader: Fix incorrect parsing of quoted numbers
- PR #465 Added templated C++ API for RMM to avoid explicit cast to `void**`
- PR #473 Added missing <random> include
- PR #478 CSV Reader: Add api support for auto column detection, header, mangle_dupe_cols, usecols
- PR #495 Updated README to correct where cffi pytest should be executed
- PR #501 Fix the intermittent segfault caused by the `thousands` and `compression` parameters in the csv reader
- PR #502 Simplify Dockerfile for local dev, eliminate old conda/pip envs
- PR #512 fix bug for `on` parameter in `DataFrame.merge` to allow for None or single column name
- PR #511 Updated python/cudf/bindings/join.pyx to fix cudf merge printing out dtypes
- PR #513 `.gitignore` tweaks
- PR #521 Add `assert_eq` function for testing
- PR #537 Fix CMAKE_CUDA_STANDARD_REQURIED typo in CMakeLists.txt
- PR #447 Fix silent failure in initializing DataFrame from generator
- PR #545 Temporarily disable csv reader thousands test to prevent segfault (test re-enabled in PR #501)
- PR #559 Fix Assertion error while using `applymap` to change the output dtype
- PR #575 Update `print_env.sh` script to better handle missing commands
- PR #612 Prevent an exception from occuring with true division on integer series.
- PR #630 Fix deprecation warning for `pd.core.common.is_categorical_dtype`
- PR #622 Fix Series.append() behaviour when appending values with different numeric dtype
- PR #603 Fix error while creating an empty column using None.
- PR #673 Fix array of strings not being caught in from_pandas
- PR #644 Fix return type and column support of dataframe.quantile()
- PR #634 Fix create `DataFrame.from_pandas()` with numeric column names
- PR #654 Add resolution check for GDF_TIMESTAMP in Join
- PR #648 Enforce one-to-one copy required when using `numba>=0.42.0`
- PR #645 Fix cmake build type handling not setting debug options when CMAKE_BUILD_TYPE=="Debug"
- PR #669 Fix GIL deadlock when launching multiple python threads that make Cython calls
- PR #665 Reworked the hash map to add a way to report the destination partition for a key
- PR #670 CMAKE: Fix env include path taking precedence over libcudf source headers
- PR #674 Check for gdf supported column types
- PR #677 Fix 'gdf_csv_test_Dates' gtest failure due to missing nrows parameter
- PR #604 Fix the parsing errors while reading a csv file using `sep` instead of `delimiter`.
- PR #686 Fix converting nulls to NaT values when converting Series to Pandas/Numpy
- PR #689 CSV Reader: Fix behavior with skiprows+header to match pandas implementation
- PR #691 Fixes Join on empty input DFs
- PR #706 CSV Reader: Fix broken dtype inference when whitespace is in data
- PR #717 CSV reader: fix behavior when parsing a csv file with no data rows
- PR #724 CSV Reader: fix build issue due to parameter type mismatch in a std::max call
- PR #734 Prevents reading undefined memory in gpu_expand_mask_bits numba kernel
- PR #747 CSV Reader: fix an issue where CUDA allocations fail with some large input files
- PR #750 Fix race condition for handling NVStrings in CMake
- PR #719 Fix merge column ordering
- PR #770 Fix issue where RMM submodule pointed to wrong branch and pin other to correct branches
- PR #778 Fix hard coded ABI off setting
- PR #784 Update RMM submodule commit-ish and pip paths
- PR #794 Update `rmm::exec_policy` usage to fix segmentation faults when used as temprory allocator.
- PR #800 Point git submodules to branches of forks instead of exact commits


# cuDF 0.4.0 (05 Dec 2018)

## New Features

- PR #398 add pandas-compatible `DataFrame.shape()` and `Series.shape()`
- PR #394 New documentation feature "10 Minutes to cuDF"
- PR #361 CSV Reader: Add support for strings with delimiters

## Improvements

 - PR #436 Improvements for type_dispatcher and wrapper structs
 - PR #429 Add CHANGELOG.md (this file)
 - PR #266 use faster CUDA-accelerated DataFrame column/Series concatenation.
 - PR #379 new C++ `type_dispatcher` reduces code complexity in supporting many data types.
 - PR #349 Improve performance for creating columns from memoryview objects
 - PR #445 Update reductions to use type_dispatcher. Adds integer types support to sum_of_squares.
 - PR #448 Improve installation instructions in README.md
 - PR #456 Change default CMake build to Release, and added option for disabling compilation of tests

## Bug Fixes

 - PR #444 Fix csv_test CUDA too many resources requested fail.
 - PR #396 added missing output buffer in validity tests for groupbys.
 - PR #408 Dockerfile updates for source reorganization
 - PR #437 Add cffi to Dockerfile conda env, fixes "cannot import name 'librmm'"
 - PR #417 Fix `map_test` failure with CUDA 10
 - PR #414 Fix CMake installation include file paths
 - PR #418 Properly cast string dtypes to programmatic dtypes when instantiating columns
 - PR #427 Fix and tests for Concatenation illegal memory access with nulls


# cuDF 0.3.0 (23 Nov 2018)

## New Features

 - PR #336 CSV Reader string support

## Improvements

 - PR #354 source code refactored for better organization. CMake build system overhaul. Beginning of transition to Cython bindings.
 - PR #290 Add support for typecasting to/from datetime dtype
 - PR #323 Add handling pyarrow boolean arrays in input/out, add tests
 - PR #325 GDF_VALIDITY_UNSUPPORTED now returned for algorithms that don't support non-empty valid bitmasks
 - PR #381 Faster InputTooLarge Join test completes in ms rather than minutes.
 - PR #373 .gitignore improvements
 - PR #367 Doc cleanup & examples for DataFrame methods
 - PR #333 Add Rapids Memory Manager documentation
 - PR #321 Rapids Memory Manager adds file/line location logging and convenience macros
 - PR #334 Implement DataFrame `__copy__` and `__deepcopy__`
 - PR #271 Add NVTX ranges to pygdf
 - PR #311 Document system requirements for conda install

## Bug Fixes

 - PR #337 Retain index on `scale()` function
 - PR #344 Fix test failure due to PyArrow 0.11 Boolean handling
 - PR #364 Remove noexcept from managed_allocator;  CMakeLists fix for NVstrings
 - PR #357 Fix bug that made all series be considered booleans for indexing
 - PR #351 replace conda env configuration for developers
 - PRs #346 #360 Fix CSV reading of negative numbers
 - PR #342 Fix CMake to use conda-installed nvstrings
 - PR #341 Preserve categorical dtype after groupby aggregations
 - PR #315 ReadTheDocs build update to fix missing libcuda.so
 - PR #320 FIX out-of-bounds access error in reductions.cu
 - PR #319 Fix out-of-bounds memory access in libcudf count_valid_bits
 - PR #303 Fix printing empty dataframe


# cuDF 0.2.0 and cuDF 0.1.0

These were initial releases of cuDF based on previously separate pyGDF and libGDF libraries.<|MERGE_RESOLUTION|>--- conflicted
+++ resolved
@@ -75,11 +75,8 @@
 - PR #3154 Make `table_view_base.column()` const and add `mutable_table_view.column()`
 - PR #3175 Set cmake cuda version variables
 - PR #3171 Move deprecated error macros to legacy
-<<<<<<< HEAD
 - PR #3191 Port NVStrings integer convert ops to cudf column
-=======
 - PR #3189 Port NVStrings find ops to cudf column
->>>>>>> 5a831ee9
 - PR #3193 Add cuPy as a formal dependency
 - PR #3195 Support for zero columned `table_view`
 - PR #3165 Java device memory size for string category
