--- conflicted
+++ resolved
@@ -14,12 +14,9 @@
 - PR #4040 Add support for n-way merge of sorted tables
 - PR #4053 Multi-column quantiles.
 - PR #4107 Add groupby nunique aggregation
-<<<<<<< HEAD
 - PR #4127 Add python API for n-way sorted merge (merge_sorted)
-=======
 - PR #4153 Support Dask serialization protocol on cuDF objects
 - PR #4164 Add Buffer "constructor-kwargs" header
->>>>>>> 18d148ca
 
 ## Improvements
 
