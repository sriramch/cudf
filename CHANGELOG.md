# cuDF 0.11.0 (Date TBD)

## New Features

- PR #2930 JSON Reader: Support ARROW_RANDOM_FILE input
- PR #2956 Add `cudf::stack` and `cudf::tile`
- PR #2987 Add `inplace` arg to `DataFrame.reset_index` and `Series`
- PR #3129 Add strings column factory from `std::vector`s
- PR #3054 Add parquet reader support for decimal data types
- PR #3022 adds DataFrame.astype for cuDF dataframes
- PR #2962 Add isnull(), notnull() and related functions
- PR #3025 Move search files to legacy
- PR #3094 Adding `any` and `all` support from libcudf
- PR #3130 Define and implement new `column_wrapper`
- PR #3161 Move merge files to legacy
- PR #3079 Added support to write ORC files given a local path

## Improvements

- PR #2904 Move gpu decompressors to cudf::io namespace
- PR #2977 Moved old C++ test utilities to legacy directory.
- PR #2965 Fix slow orc reader perf with large uncompressed blocks
- PR #2987 Add `inplace` arg to `DataFrame.reset_index` and `Series`
- PR #2995 Move JIT type utilities to legacy directory
- PR #2927 Add ``Table`` and ``TableView`` extension classes that wrap legacy cudf::table
- PR #3005 Renames `cudf::exp` namespace to `cudf::experimental`
- PR #3008 Make safe versions of `is_null` and `is_valid` in `column_device_view`
- PR #3026 Move fill and repeat files to legacy
- PR #3027 Move copying.hpp and related source to legacy folder
- PR #3014 Snappy decompression optimizations
- PR #3032 Use `asarray` to coerce indices to a NumPy array
- PR #2996 IO Readers: Replace `cuio::device_buffer` with `rmm::device_buffer`
<<<<<<< HEAD
- PR #3065 Select and Concat for cudf::experimental::table
- PR #3091 Move join files to legacy
- PR #3092 Implicitly init RMM if Java allocates before init
- PR #3029 Update gdf_ numeric types with stdint and move to cudf namespace
- PR #3065 Select and Concat for cudf::experimental::table
=======
- PR #3052 Moved replace.hpp functionality to legacy
- PR #3091 Move join files to legacy
- PR #3092 Implicitly init RMM if Java allocates before init
- PR #3029 Update gdf_ numeric types with stdint and move to cudf namespace
- PR #2955 Add cmake option to only build for present GPU architecture
>>>>>>> cb8c6bb9
- PR #3070 Move functions.h and related source to legacy
- PR #2951 Allow set_index to handle a list of column names
- PR #3093 Move groupby files to legacy
- PR #2988 Removing GIS functionality (now part of cuSpatial library)
- PR #3067 Java method to return size of device memory buffer
- PR #3083 Improved some binary operation tests to include null testing.
- PR #3084 Update to arrow-cpp and pyarrow 0.15.0
- PR #3071 Move cuIO to legacy
- PR #3126 Round 2 of snappy decompression optimizations
- PR #3046 Define and implement new copying APIs `empty_like` and `allocate_like`
- PR #3128 Support MultiIndex in DataFrame.join
- PR #3135 Add nvtx utilities to cudf::nvtx namespace
- PR #3021 Java host side concat of serialized buffers
- PR #3138 Movey unary files to legacy
- PR #3175 Set cmake cuda version variables
- PR #3171 Move deprecated error macros to legacy


## Bug Fixes

- PR #2895 Fixed dask_cudf group_split behavior to handle upstream rearrange_by_divisions
- PR #3048 Support for zero columned tables
- PR #3030 Fix snappy decoding regression in PR #3014
- PR #3041 Fixed exp to experimental namespace name change issue
- PR #3060 Move copying.hpp includes to legacy
- PR #3139 Fixed java RMM auto initalization
- PR #3141 Java fix for relocated IO headers
- PR #3149 Rename column_wrapper.cuh to column_wrapper.hpp
- PR #3168 Fix mutable_column_device_view head const_cast


# cuDF 0.10.0 (16 Oct 2019)

## New Features

- PR #2423 Added `groupby.quantile()`
- PR #2522 Add Java bindings for NVStrings backed upper and lower case mutators
- PR #2605 Added Sort based groupby in libcudf
- PR #2607 Add Java bindings for parsing JSON
- PR #2629 Add dropna= parameter to groupby
- PR #2585 ORC & Parquet Readers: Remove millisecond timestamp restriction
- PR #2507 Add GPU-accelerated ORC Writer
- PR #2559 Add Series.tolist()
- PR #2653 Add Java bindings for rolling window operations
- PR #2480 Merge `custreamz` codebase into `cudf` repo
- PR #2674 Add __contains__ for Index/Series/Column
- PR #2635 Add support to read from remote and cloud sources like s3, gcs, hdfs
- PR #2722 Add Java bindings for NVTX ranges
- PR #2702 Add make_bool to dataset generation functions
- PR #2394 Move `rapidsai/custrings` into `cudf`
- PR #2734 Final sync of custrings source into cudf
- PR #2724 Add libcudf support for __contains__
- PR #2777 Add python bindings for porter stemmer measure functionality
- PR #2781 Add issorted to is_monotonic
- PR #2685 Add cudf::scatter_to_tables and cython binding
- PR #2743 Add Java bindings for NVStrings timestamp2long as part of String ColumnVector casting
- PR #2785 Add nvstrings Python docs
- PR #2786 Add benchmarks option to root build.sh
- PR #2802 Add `cudf::repeat()` and `cudf.Series.repeat()`
- PR #2773 Add Fisher's unbiased kurtosis and skew for Series/DataFrame
- PR #2748 Parquet Reader: Add option to specify loading of PANDAS index
- PR #2807 Add scatter_by_map to DataFrame python API
- PR #2836 Add nvstrings.code_points method
- PR #2844 Add Series/DataFrame notnull
- PR #2858 Add GTest type list utilities
- PR #2870 Add support for grouping by Series of arbitrary length
- PR #2719 Series covariance and Pearson correlation
- PR #2207 Beginning of libcudf overhaul: introduce new column and table types
- PR #2869 Add `cudf.CategoricalDtype`
- PR #2838 CSV Reader: Support ARROW_RANDOM_FILE input
- PR #2655 CuPy-based Series and Dataframe .values property
- PR #2803 Added `edit_distance_matrix()` function to calculate pairwise edit distance for each string on a given nvstrings object.
- PR #2811 Start of cudf strings column work based on 2207
- PR #2872 Add Java pinned memory pool allocator
- PR #2971 Added initial gather and scatter methods for strings_column_view
- PR #2969 Add findAndReplaceAll to ColumnVector
- PR #2814 Add Datetimeindex.weekday
- PR #2999 Add timestamp conversion support for string categories
- PR #2918 Add cudf::column timestamp wrapper types

## Improvements

- PR #2578 Update legacy_groupby to use libcudf group_by_without_aggregation
- PR #2581 Removed `managed` allocator from hash map classes.
- PR #2571 Remove unnecessary managed memory from gdf_column_concat
- PR #2648 Cython/Python reorg
- PR #2588 Update Series.append documentation
- PR #2632 Replace dask-cudf set_index code with upstream
- PR #2682 Add cudf.set_allocator() function for easier allocator init
- PR #2642 Improve null printing and testing
- PR #2747 Add missing Cython headers / cudftestutil lib to conda package for cuspatial build
- PR #2706 Compute CSV format in device code to speedup performance
- PR #2673 Add support for np.longlong type
- PR #2703 move dask serialization dispatch into cudf
- PR #2728 Add YYMMDD to version tag for nightly conda packages
- PR #2729 Handle file-handle input in to_csv
- PR #2741 CSV Reader: Move kernel functions into its own file
- PR #2766 Improve nvstrings python cmake flexibility
- PR #2756 Add out_time_unit option to csv reader, support timestamp resolutions
- PR #2771 Stopgap alias for to_gpu_matrix()
- PR #2783 Support mapping input columns to function arguments in apply kernels
- PR #2645 libcudf unique_count for Series.nunique
- PR #2817 Dask-cudf: `read_parquet` support for remote filesystems
- PR #2823 improve java data movement debugging
- PR #2806 CSV Reader: Clean-up row offset operations
- PR #2640 Add dask wait/persist exmaple to 10 minute guide
- PR #2828 Optimizations of kernel launch configuration for `DataFrame.apply_rows` and `DataFrame.apply_chunks`
- PR #2831 Add `column` argument to `DataFrame.drop`
- PR #2775 Various optimizations to improve __getitem__ and __setitem__ performance
- PR #2810 cudf::allocate_like can optionally always allocate a mask.
- PR #2833 Parquet reader: align page data allocation sizes to 4-bytes to satisfy cuda-memcheck
- PR #2832 Using the new Python bindings for UCX
- PR #2856 Update group_split_cudf to use scatter_by_map
- PR #2890 Optionally keep serialized table data on the host.
- PR #2778 Doc: Updated and fixed some docstrings that were formatted incorrectly.
- PR #2830 Use YYMMDD tag in custreamz nightly build
- PR #2875 Java: Remove synchronized from register methods in MemoryCleaner
- PR #2887 Minor snappy decompression optimization
- PR #2899 Use new RMM API based on Cython
- PR #2788 Guide to Python UDFs
- PR #2919 Change java API to use operators in groupby namespace
- PR #2909 CSV Reader: Avoid row offsets host vector default init
- PR #2834 DataFrame supports setting columns via attribute syntax `df.x = col`
- PR #3147 DataFrame can be initialized from rows via list of tuples

## Bug Fixes

- PR #2584 ORC Reader: fix parsing of `DECIMAL` index positions
- PR #2619 Fix groupby serialization/deserialization
- PR #2614 Update Java version to match
- PR #2601 Fixes nlargest(1) issue in Series and Dataframe
- PR #2610 Fix a bug in index serialization (properly pass DeviceNDArray)
- PR #2621 Fixes the floordiv issue of not promoting float type when rhs is 0
- PR #2611 Types Test: fix static casting from negative int to string
- PR #2618 IO Readers: Fix datasource memory map failure for multiple reads
- PR #2628 groupby_without_aggregation non-nullable input table produces non-nullable output
- PR #2615 fix string category partitioning in java API
- PR #2641 fix string category and timeunit concat in the java API
- PR #2649 Fix groupby issue resulting from column_empty bug
- PR #2658 Fix astype() for null categorical columns
- PR #2660 fix column string category and timeunit concat in the java API
- PR #2664 ORC reader: fix `skip_rows` larger than first stripe
- PR #2654 Allow Java gdfOrderBy to work with string categories
- PR #2669 AVRO reader: fix non-deterministic output
- PR #2668 Update Java bindings to specify timestamp units for ORC and Parquet readers
- PR #2679 AVRO reader: fix cuda errors when decoding compressed streams
- PR #2692 Add concatenation for data-frame with different headers (empty and non-empty)
- PR #2651 Remove nvidia driver installation from ci/cpu/build.sh
- PR #2697 Ensure csv reader sets datetime column time units
- PR #2698 Return RangeIndex from contiguous slice of RangeIndex
- PR #2672 Fix null and integer handling in round
- PR #2704 Parquet Reader: Fix crash when loading string column with nulls
- PR #2725 Fix Jitify issue with running on Turing using CUDA version < 10
- PR #2731 Fix building of benchmarks
- PR #2738 Fix java to find new NVStrings locations
- PR #2736 Pin Jitify branch to v0.10 version
- PR #2742 IO Readers: Fix possible silent failures when creating `NvStrings` instance
- PR #2753 Fix java quantile API calls
- PR #2762 Fix validity processing for time in java
- PR #2796 Fix handling string slicing and other nvstrings delegated methods with dask
- PR #2769 Fix link to API docs in README.md
- PR #2772 Handle multiindex pandas Series #2772
- PR #2749 Fix apply_rows/apply_chunks pessimistic null mask to use in_cols null masks only
- PR #2752 CSV Reader: Fix exception when there's no rows to process
- PR #2716 Added Exception for `StringMethods` in string methods
- PR #2787 Fix Broadcasting `None` to `cudf-series`
- PR #2794 Fix async race in NVCategory::get_value and get_value_bounds
- PR #2795 Fix java build/cast error
- PR #2496 Fix improper merge of two dataframes when names differ
- PR #2824 Fix issue with incorrect result when Numeric Series replace is called several times
- PR #2751 Replace value with null
- PR #2765 Fix Java inequality comparisons for string category
- PR #2818 Fix java join API to use new C++ join API
- PR #2841 Fix nvstrings.slice and slice_from for range (0,0)
- PR #2837 Fix join benchmark
- PR #2809 Add hash_df and group_split dispatch functions for dask
- PR #2843 Parquet reader: fix skip_rows when not aligned with page or row_group boundaries
- PR #2851 Deleted existing dask-cudf/record.txt
- PR #2854 Fix column creation from ephemeral objects exposing __cuda_array_interface__
- PR #2860 Fix boolean indexing when the result is a single row
- PR #2859 Fix tail method issue for string columns
- PR #2852 Fixed `cumsum()` and `cumprod()` on boolean series.
- PR #2865 DaskIO: Fix `read_csv` and `read_orc` when input is list of files
- PR #2750 Fixed casting values to cudf::bool8 so non-zero values always cast to true
- PR #2873 Fixed dask_cudf read_partition bug by generating ParquetDatasetPiece
- PR #2850 Fixes dask_cudf.read_parquet on partitioned datasets
- PR #2896 Properly handle `axis` string keywords in `concat`
- PR #2926 Update rounding algorithm to avoid using fmod
- PR #2968 Fix Java dependency loading when using NVTX
- PR #2963 Fix ORC writer uncompressed block indexing
- PR #2928 CSV Reader: Fix using `byte_range` for large datasets
- PR #2983 Fix sm_70+ race condition in gpu_unsnap
- PR #2964 ORC Writer: Segfault when writing mixed numeric and string columns
- PR #3007 Java: Remove unit test that frees RMM invalid pointer
- PR #3009 Fix orc reader RLEv2 patch position regression from PR #2507
- PR #3002 Fix CUDA invalid configuration errors reported after loading an ORC file without data
- PR #3035 Update update-version.sh for new docs locations
- PR #3038 Fix uninitialized stream parameter in device_table deleter
- PR #3064 Fixes groupby performance issue
- PR #3061 Add rmmInitialize to nvstrings gtests
- PR #3058 Fix UDF doc markdown formatting
- PR #3059 Add nvstrings python build instructions to contributing.md


# cuDF 0.9.0 (21 Aug 2019)

## New Features

- PR #1993 Add CUDA-accelerated series aggregations: mean, var, std
- PR #2111 IO Readers: Support memory buffer, file-like object, and URL inputs
- PR #2012 Add `reindex()` to DataFrame and Series
- PR #2097 Add GPU-accelerated AVRO reader
- PR #2098 Support binary ops on DFs and Series with mismatched indices
- PR #2160 Merge `dask-cudf` codebase into `cudf` repo
- PR #2149 CSV Reader: Add `hex` dtype for explicit hexadecimal parsing
- PR #2156 Add `upper_bound()` and `lower_bound()` for libcudf tables and `searchsorted()` for cuDF Series
- PR #2158 CSV Reader: Support single, non-list/dict argument for `dtype`
- PR #2177 CSV Reader: Add `parse_dates` parameter for explicit date inference
- PR #1744 cudf::apply_boolean_mask and cudf::drop_nulls support for cudf::table inputs (multi-column)
- PR #2196 Add `DataFrame.dropna()`
- PR #2197 CSV Writer: add `chunksize` parameter for `to_csv`
- PR #2215 `type_dispatcher` benchmark
- PR #2179 Add Java quantiles
- PR #2157 Add __array_function__ to DataFrame and Series
- PR #2212 Java support for ORC reader
- PR #2224 Add DataFrame isna, isnull, notna functions
- PR #2236 Add Series.drop_duplicates
- PR #2105 Add hash-based join benchmark
- PR #2316 Add unique, nunique, and value_counts for datetime columns
- PR #2337 Add Java support for slicing a ColumnVector
- PR #2049 Add cudf::merge (sorted merge)
- PR #2368 Full cudf+dask Parquet Support
- PR #2380 New cudf::is_sorted checks whether cudf::table is sorted
- PR #2356 Java column vector standard deviation support
- PR #2221 MultiIndex full indexing - Support iloc and wildcards for loc
- PR #2429 Java support for getting length of strings in a ColumnVector
- PR #2415 Add `value_counts` for series of any type
- PR #2446 Add __array_function__ for index
- PR #2437 ORC reader: Add 'use_np_dtypes' option
- PR #2382 Add CategoricalAccessor add, remove, rename, and ordering methods
- PR #2464 Native implement `__cuda_array_interface__` for Series/Index/Column objects
- PR #2425 Rolling window now accepts array-based user-defined functions
- PR #2442 Add __setitem__
- PR #2449 Java support for getting byte count of strings in a ColumnVector
- PR #2492 Add groupby.size() method
- PR #2358 Add cudf::nans_to_nulls: convert floating point column into bitmask
- PR #2489 Add drop argument to set_index
- PR #2491 Add Java bindings for ORC reader 'use_np_dtypes' option
- PR #2213 Support s/ms/us/ns DatetimeColumn time unit resolutions
- PR #2536 Add _constructor properties to Series and DataFrame

## Improvements

- PR #2103 Move old `column` and `bitmask` files into `legacy/` directory
- PR #2109 added name to Python column classes
- PR #1947 Cleanup serialization code
- PR #2125 More aggregate in java API
- PR #2127 Add in java Scalar tests
- PR #2088 Refactor of Python groupby code
- PR #2130 Java serialization and deserialization of tables.
- PR #2131 Chunk rows logic added to csv_writer
- PR #2129 Add functions in the Java API to support nullable column filtering
- PR #2165 made changes to get_dummies api for it to be available in MethodCache
- PR #2171 Add CodeCov integration, fix doc version, make --skip-tests work when invoking with source
- PR #2184 handle remote orc files for dask-cudf
- PR #2186 Add `getitem` and `getattr` style access to Rolling objects
- PR #2168 Use cudf.Column for CategoricalColumn's categories instead of a tuple
- PR #2193 DOC: cudf::type_dispatcher documentation for specializing dispatched functors
- PR #2199 Better java support for appending strings
- PR #2176 Added column dtype support for datetime, int8, int16 to csv_writer
- PR #2209 Matching `get_dummies` & `select_dtypes` behavior to pandas
- PR #2217 Updated Java bindings to use the new groupby API
- PR #2214 DOC: Update doc instructions to build/install `cudf` and `dask-cudf`
- PR #2220 Update Java bindings for reduction rename
- PR #2232 Move CodeCov upload from build script to Jenkins
- PR #2225 refactor to use libcudf for gathering columns in dataframes
- PR #2293 Improve join performance (faster compute_join_output_size)
- PR #2300 Create separate dask codeowners for dask-cudf codebase
- PR #2304 gdf_group_by_without_aggregations returns gdf_column
- PR #2309 Java readers: remove redundant copy of result pointers
- PR #2307 Add `black` and `isort` to style checker script
- PR #2345 Restore removal of old groupby implementation
- PR #2342 Improve `astype()` to operate all ways
- PR #2329 using libcudf cudf::copy for column deep copy
- PR #2344 DOC: docs on code formatting for contributors
- PR #2376 Add inoperative axis= and win_type= arguments to Rolling()
- PR #2378 remove dask for (de-)serialization of cudf objects
- PR #2353 Bump Arrow and Dask versions
- PR #2377 Replace `standard_python_slice` with just `slice.indices()`
- PR #2373 cudf.DataFrame enchancements & Series.values support
- PR #2392 Remove dlpack submodule; make cuDF's Cython API externally accessible
- PR #2430 Updated Java bindings to use the new unary API
- PR #2406 Moved all existing `table` related files to a `legacy/` directory
- PR #2350 Performance related changes to get_dummies
- PR #2420 Remove `cudautils.astype` and replace with `typecast.apply_cast`
- PR #2456 Small improvement to typecast utility
- PR #2458 Fix handling of thirdparty packages in `isort` config
- PR #2459 IO Readers: Consolidate all readers to use `datasource` class
- PR #2475 Exposed type_dispatcher.hpp, nvcategory_util.hpp and wrapper_types.hpp in the include folder
- PR #2484 Enabled building libcudf as a static library
- PR #2453 Streamline CUDA_REL environment variable
- PR #2483 Bundle Boost filesystem dependency in the Java jar
- PR #2486 Java API hash functions
- PR #2481 Adds the ignore_null_keys option to the java api
- PR #2490 Java api: support multiple aggregates for the same column
- PR #2510 Java api: uses table based apply_boolean_mask
- PR #2432 Use pandas formatting for console, html, and latex output
- PR #2573 Bump numba version to 0.45.1
- PR #2606 Fix references to notebooks-contrib

## Bug Fixes

- PR #2086 Fixed quantile api behavior mismatch in series & dataframe
- PR #2128 Add offset param to host buffer readers in java API.
- PR #2145 Work around binops validity checks for java
- PR #2146 Work around unary_math validity checks for java
- PR #2151 Fixes bug in cudf::copy_range where null_count was invalid
- PR #2139 matching to pandas describe behavior & fixing nan values issue
- PR #2161 Implicitly convert unsigned to signed integer types in binops
- PR #2154 CSV Reader: Fix bools misdetected as strings dtype
- PR #2178 Fix bug in rolling bindings where a view of an ephemeral column was being taken
- PR #2180 Fix issue with isort reordering `importorskip` below imports depending on them
- PR #2187 fix to honor dtype when numpy arrays are passed to columnops.as_column
- PR #2190 Fix issue in astype conversion of string column to 'str'
- PR #2208 Fix issue with calling `head()` on one row dataframe
- PR #2229 Propagate exceptions from Cython cdef functions
- PR #2234 Fix issue with local build script not properly building
- PR #2223 Fix CUDA invalid configuration errors reported after loading small compressed ORC files
- PR #2162 Setting is_unique and is_monotonic-related attributes
- PR #2244 Fix ORC RLEv2 delta mode decoding with nonzero residual delta width
- PR #2297 Work around `var/std` unsupported only at debug build
- PR #2302 Fixed java serialization corner case
- PR #2355 Handle float16 in binary operations
- PR #2311 Fix copy behaviour for GenericIndex
- PR #2349 Fix issues with String filter in java API
- PR #2323 Fix groupby on categoricals
- PR #2328 Ensure order is preserved in CategoricalAccessor._set_categories
- PR #2202 Fix issue with unary ops mishandling empty input
- PR #2326 Fix for bug in DLPack when reading multiple columns
- PR #2324 Fix cudf Docker build
- PR #2325 Fix ORC RLEv2 patched base mode decoding with nonzero patch width
- PR #2235 Fix get_dummies to be compatible with dask
- PR #2332 Zero initialize gdf_dtype_extra_info
- PR #2355 Handle float16 in binary operations
- PR #2360 Fix missing dtype handling in cudf.Series & columnops.as_column
- PR #2364 Fix quantile api and other trivial issues around it
- PR #2361 Fixed issue with `codes` of CategoricalIndex
- PR #2357 Fixed inconsistent type of index created with from_pandas vs direct construction
- PR #2389 Fixed Rolling __getattr__ and __getitem__ for offset based windows
- PR #2402 Fixed bug in valid mask computation in cudf::copy_if (apply_boolean_mask)
- PR #2401 Fix to a scalar datetime(of type Days) issue
- PR #2386 Correctly allocate output valids in groupby
- PR #2411 Fixed failures on binary op on single element string column
- PR #2422 Fix Pandas logical binary operation incompatibilites
- PR #2447 Fix CodeCov posting build statuses temporarily
- PR #2450 Fix erroneous null handling in `cudf.DataFrame`'s `apply_rows`
- PR #2470 Fix issues with empty strings and string categories (Java)
- PR #2471 Fix String Column Validity.
- PR #2481 Fix java validity buffer serialization
- PR #2485 Updated bytes calculation to use size_t to avoid overflow in column concat
- PR #2461 Fix groupby multiple aggregations same column
- PR #2514 Fix cudf::drop_nulls threshold handling in Cython
- PR #2516 Fix utilities include paths and meta.yaml header paths
- PR #2517 Fix device memory leak in to_dlpack tensor deleter
- PR #2431 Fix local build generated file ownerships
- PR #2511 Added import of orc, refactored exception handlers to not squash fatal exceptions
- PR #2527 Fix index and column input handling in dask_cudf read_parquet
- PR #2466 Fix `dataframe.query` returning null rows erroneously
- PR #2548 Orc reader: fix non-deterministic data decoding at chunk boundaries
- PR #2557 fix cudautils import in string.py
- PR #2521 Fix casting datetimes from/to the same resolution
- PR #2545 Fix MultiIndexes with datetime levels
- PR #2560 Remove duplicate `dlpack` definition in conda recipe
- PR #2567 Fix ColumnVector.fromScalar issues while dealing with null scalars
- PR #2565 Orc reader: fix incorrect data decoding of int64 data types
- PR #2577 Fix search benchmark compilation error by adding necessary header
- PR #2604 Fix a bug in copying.pyx:_normalize_types that upcasted int32 to int64


# cuDF 0.8.0 (27 June 2019)

## New Features

- PR #1524 Add GPU-accelerated JSON Lines parser with limited feature set
- PR #1569 Add support for Json objects to the JSON Lines reader
- PR #1622 Add Series.loc
- PR #1654 Add cudf::apply_boolean_mask: faster replacement for gdf_apply_stencil
- PR #1487 cython gather/scatter
- PR #1310 Implemented the slice/split functionality.
- PR #1630 Add Python layer to the GPU-accelerated JSON reader
- PR #1745 Add rounding of numeric columns via Numba
- PR #1772 JSON reader: add support for BytesIO and StringIO input
- PR #1527 Support GDF_BOOL8 in readers and writers
- PR #1819 Logical operators (AND, OR, NOT) for libcudf and cuDF
- PR #1813 ORC Reader: Add support for stripe selection
- PR #1828 JSON Reader: add suport for bool8 columns
- PR #1833 Add column iterator with/without nulls
- PR #1665 Add the point-in-polygon GIS function
- PR #1863 Series and Dataframe methods for all and any
- PR #1908 cudf::copy_range and cudf::fill for copying/assigning an index or range to a constant
- PR #1921 Add additional formats for typecasting to/from strings
- PR #1807 Add Series.dropna()
- PR #1987 Allow user defined functions in the form of ptx code to be passed to binops
- PR #1948 Add operator functions like `Series.add()` to DataFrame and Series
- PR #1954 Add skip test argument to GPU build script
- PR #2018 Add bindings for new groupby C++ API
- PR #1984 Add rolling window operations Series.rolling() and DataFrame.rolling()
- PR #1542 Python method and bindings for to_csv
- PR #1995 Add Java API
- PR #1998 Add google benchmark to cudf
- PR #1845 Add cudf::drop_duplicates, DataFrame.drop_duplicates
- PR #1652 Added `Series.where()` feature
- PR #2074 Java Aggregates, logical ops, and better RMM support
- PR #2140 Add a `cudf::transform` function
- PR #2068 Concatenation of different typed columns

## Improvements

- PR #1538 Replacing LesserRTTI with inequality_comparator
- PR #1703 C++: Added non-aggregating `insert` to `concurrent_unordered_map` with specializations to store pairs with a single atomicCAS when possible.
- PR #1422 C++: Added a RAII wrapper for CUDA streams
- PR #1701 Added `unique` method for stringColumns
- PR #1713 Add documentation for Dask-XGBoost
- PR #1666 CSV Reader: Improve performance for files with large number of columns
- PR #1725 Enable the ability to use a single column groupby as its own index
- PR #1759 Add an example showing simultaneous rolling averages to `apply_grouped` documentation
- PR #1746 C++: Remove unused code: `windowed_ops.cu`, `sorting.cu`, `hash_ops.cu`
- PR #1748 C++: Add `bool` nullability flag to `device_table` row operators
- PR #1764 Improve Numerical column: `mean_var` and `mean`
- PR #1767 Speed up Python unit tests
- PR #1770 Added build.sh script, updated CI scripts and documentation
- PR #1739 ORC Reader: Add more pytest coverage
- PR #1696 Added null support in `Series.replace()`.
- PR #1390 Added some basic utility functions for `gdf_column`'s
- PR #1791 Added general column comparison code for testing
- PR #1795 Add printing of git submodule info to `print_env.sh`
- PR #1796 Removing old sort based group by code and gdf_filter
- PR #1811 Added funtions for copying/allocating `cudf::table`s
- PR #1838 Improve columnops.column_empty so that it returns typed columns instead of a generic Column
- PR #1890 Add utils.get_dummies- a pandas-like wrapper around one_hot-encoding
- PR #1823 CSV Reader: default the column type to string for empty dataframes
- PR #1827 Create bindings for scalar-vector binops, and update one_hot_encoding to use them
- PR #1817 Operators now support different sized dataframes as long as they don't share different sized columns
- PR #1855 Transition replace_nulls to new C++ API and update corresponding Cython/Python code
- PR #1858 Add `std::initializer_list` constructor to `column_wrapper`
- PR #1846 C++ type-erased gdf_equal_columns test util; fix gdf_equal_columns logic error
- PR #1390 Added some basic utility functions for `gdf_column`s
- PR #1391 Tidy up bit-resolution-operation and bitmask class code
- PR #1882 Add iloc functionality to MultiIndex dataframes
- PR #1884 Rolling windows: general enhancements and better coverage for unit tests
- PR #1886 support GDF_STRING_CATEGORY columns in apply_boolean_mask, drop_nulls and other libcudf functions
- PR #1896 Improve performance of groupby with levels specified in dask-cudf
- PR #1915 Improve iloc performance for non-contiguous row selection
- PR #1859 Convert read_json into a C++ API
- PR #1919 Rename libcudf namespace gdf to namespace cudf
- PR #1850 Support left_on and right_on for DataFrame merge operator
- PR #1930 Specialize constructor for `cudf::bool8` to cast argument to `bool`
- PR #1938 Add default constructor for `column_wrapper`
- PR #1930 Specialize constructor for `cudf::bool8` to cast argument to `bool`
- PR #1952 consolidate libcudf public API headers in include/cudf
- PR #1949 Improved selection with boolmask using libcudf `apply_boolean_mask`
- PR #1956 Add support for nulls in `query()`
- PR #1973 Update `std::tuple` to `std::pair` in top-most libcudf APIs and C++ transition guide
- PR #1981 Convert read_csv into a C++ API
- PR #1868 ORC Reader: Support row index for speed up on small/medium datasets
- PR #1964 Added support for list-like types in Series.str.cat
- PR #2005 Use HTML5 details tag in bug report issue template
- PR #2003 Removed few redundant unit-tests from test_string.py::test_string_cat
- PR #1944 Groupby design improvements
- PR #2017 Convert `read_orc()` into a C++ API
- PR #2011 Convert `read_parquet()` into a C++ API
- PR #1756 Add documentation "10 Minutes to cuDF and dask_cuDF"
- PR #2034 Adding support for string columns concatenation using "add" binary operator
- PR #2042 Replace old "10 Minutes" guide with new guide for docs build process
- PR #2036 Make library of common test utils to speed up tests compilation
- PR #2022 Facilitating get_dummies to be a high level api too
- PR #2050 Namespace IO readers and add back free-form `read_xxx` functions
- PR #2104 Add a functional ``sort=`` keyword argument to groupby
- PR #2108 Add `find_and_replace` for StringColumn for replacing single values
- PR #1803 cuDF/CuPy interoperability documentation

## Bug Fixes

- PR #1465 Fix for test_orc.py and test_sparse_df.py test failures
- PR #1583 Fix underlying issue in `as_index()` that was causing `Series.quantile()` to fail
- PR #1680 Add errors= keyword to drop() to fix cudf-dask bug
- PR #1651 Fix `query` function on empty dataframe
- PR #1616 Fix CategoricalColumn to access categories by index instead of iteration
- PR #1660 Fix bug in `loc` when indexing with a column name (a string)
- PR #1683 ORC reader: fix timestamp conversion to UTC
- PR #1613 Improve CategoricalColumn.fillna(-1) performance
- PR #1642 Fix failure of CSV_TEST gdf_csv_test.SkiprowsNrows on multiuser systems
- PR #1709 Fix handling of `datetime64[ms]` in `dataframe.select_dtypes`
- PR #1704 CSV Reader: Add support for the plus sign in number fields
- PR #1687 CSV reader: return an empty dataframe for zero size input
- PR #1757 Concatenating columns with null columns
- PR #1755 Add col_level keyword argument to melt
- PR #1758 Fix df.set_index() when setting index from an empty column
- PR #1749 ORC reader: fix long strings of NULL values resulting in incorrect data
- PR #1742 Parquet Reader: Fix index column name to match PANDAS compat
- PR #1782 Update libcudf doc version
- PR #1783 Update conda dependencies
- PR #1786 Maintain the original series name in series.unique output
- PR #1760 CSV Reader: fix segfault when dtype list only includes columns from usecols list
- PR #1831 build.sh: Assuming python is in PATH instead of using PYTHON env var
- PR #1839 Raise an error instead of segfaulting when transposing a DataFrame with StringColumns
- PR #1840 Retain index correctly during merge left_on right_on
- PR #1825 cuDF: Multiaggregation Groupby Failures
- PR #1789 CSV Reader: Fix missing support for specifying `int8` and `int16` dtypes
- PR #1857 Cython Bindings: Handle `bool` columns while calling `column_view_from_NDArrays`
- PR #1849 Allow DataFrame support methods to pass arguments to the methods
- PR #1847 Fixed #1375 by moving the nvstring check into the wrapper function
- PR #1864 Fixing cudf reduction for POWER platform
- PR #1869 Parquet reader: fix Dask timestamps not matching with Pandas (convert to milliseconds)
- PR #1876 add dtype=bool for `any`, `all` to treat integer column correctly
- PR #1875 CSV reader: take NaN values into account in dtype detection
- PR #1873 Add column dtype checking for the all/any methods
- PR #1902 Bug with string iteration in _apply_basic_agg
- PR #1887 Fix for initialization issue in pq_read_arg,orc_read_arg
- PR #1867 JSON reader: add support for null/empty fields, including the 'null' literal
- PR #1891 Fix bug #1750 in string column comparison
- PR #1909 Support of `to_pandas()` of boolean series with null values
- PR #1923 Use prefix removal when two aggs are called on a SeriesGroupBy
- PR #1914 Zero initialize gdf_column local variables
- PR #1959 Add support for comparing boolean Series to scalar
- PR #1966 Ignore index fix in series append
- PR #1967 Compute index __sizeof__ only once for DataFrame __sizeof__
- PR #1977 Support CUDA installation in default system directories
- PR #1982 Fixes incorrect index name after join operation
- PR #1985 Implement `GDF_PYMOD`, a special modulo that follows python's sign rules
- PR #1991 Parquet reader: fix decoding of NULLs
- PR #1990 Fixes a rendering bug in the `apply_grouped` documentation
- PR #1978 Fix for values being filled in an empty dataframe
- PR #2001 Correctly create MultiColumn from Pandas MultiColumn
- PR #2006 Handle empty dataframe groupby construction for dask
- PR #1965 Parquet Reader: Fix duplicate index column when it's already in `use_cols`
- PR #2033 Add pip to conda environment files to fix warning
- PR #2028 CSV Reader: Fix reading of uncompressed files without a recognized file extension
- PR #2073 Fix an issue when gathering columns with NVCategory and nulls
- PR #2053 cudf::apply_boolean_mask return empty column for empty boolean mask
- PR #2066 exclude `IteratorTest.mean_var_output` test from debug build
- PR #2069 Fix JNI code to use read_csv and read_parquet APIs
- PR #2071 Fix bug with unfound transitive dependencies for GTests in Ubuntu 18.04
- PR #2089 Configure Sphinx to render params correctly
- PR #2091 Fix another bug with unfound transitive dependencies for `cudftestutils` in Ubuntu 18.04
- PR #2115 Just apply `--disable-new-dtags` instead of trying to define all the transitive dependencies
- PR #2106 Fix errors in JitCache tests caused by sharing of device memory between processes
- PR #2120 Fix errors in JitCache tests caused by running multiple threads on the same data
- PR #2102 Fix memory leak in groupby
- PR #2113 fixed typo in to_csv code example


# cudf 0.7.2 (16 May 2019)

## New Features

- PR #1735 Added overload for atomicAdd on int64. Streamlined implementation of custom atomic overloads.
- PR #1741 Add MultiIndex concatenation

## Bug Fixes

- PR #1718 Fix issue with SeriesGroupBy MultiIndex in dask-cudf
- PR #1734 Python: fix performance regression for groupby count() aggregations
- PR #1768 Cython: fix handling read only schema buffers in gpuarrow reader


# cudf 0.7.1 (11 May 2019)

## New Features

- PR #1702 Lazy load MultiIndex to return groupby performance to near optimal.

## Bug Fixes

- PR #1708 Fix handling of `datetime64[ms]` in `dataframe.select_dtypes`


# cuDF 0.7.0 (10 May 2019)

## New Features

- PR #982 Implement gdf_group_by_without_aggregations and gdf_unique_indices functions
- PR #1142 Add `GDF_BOOL` column type
- PR #1194 Implement overloads for CUDA atomic operations
- PR #1292 Implemented Bitwise binary ops AND, OR, XOR (&, |, ^)
- PR #1235 Add GPU-accelerated Parquet Reader
- PR #1335 Added local_dict arg in `DataFrame.query()`.
- PR #1282 Add Series and DataFrame.describe()
- PR #1356 Rolling windows
- PR #1381 Add DataFrame._get_numeric_data
- PR #1388 Add CODEOWNERS file to auto-request reviews based on where changes are made
- PR #1396 Add DataFrame.drop method
- PR #1413 Add DataFrame.melt method
- PR #1412 Add DataFrame.pop()
- PR #1419 Initial CSV writer function
- PR #1441 Add Series level cumulative ops (cumsum, cummin, cummax, cumprod)
- PR #1420 Add script to build and test on a local gpuCI image
- PR #1440 Add DatetimeColumn.min(), DatetimeColumn.max()
- PR #1455 Add Series.Shift via Numba kernel
- PR #1441 Add Series level cumulative ops (cumsum, cummin, cummax, cumprod)
- PR #1461 Add Python coverage test to gpu build
- PR #1445 Parquet Reader: Add selective reading of rows and row group
- PR #1532 Parquet Reader: Add support for INT96 timestamps
- PR #1516 Add Series and DataFrame.ndim
- PR #1556 Add libcudf C++ transition guide
- PR #1466 Add GPU-accelerated ORC Reader
- PR #1565 Add build script for nightly doc builds
- PR #1508 Add Series isna, isnull, and notna
- PR #1456 Add Series.diff() via Numba kernel
- PR #1588 Add Index `astype` typecasting
- PR #1301 MultiIndex support
- PR #1599 Level keyword supported in groupby
- PR #929 Add support operations to dataframe
- PR #1609 Groupby accept list of Series
- PR #1658 Support `group_keys=True` keyword in groupby method

## Improvements

- PR #1531 Refactor closures as private functions in gpuarrow
- PR #1404 Parquet reader page data decoding speedup
- PR #1076 Use `type_dispatcher` in join, quantiles, filter, segmented sort, radix sort and hash_groupby
- PR #1202 Simplify README.md
- PR #1149 CSV Reader: Change convertStrToValue() functions to `__device__` only
- PR #1238 Improve performance of the CUDA trie used in the CSV reader
- PR #1245 Use file cache for JIT kernels
- PR #1278 Update CONTRIBUTING for new conda environment yml naming conventions
- PR #1163 Refactored UnaryOps. Reduced API to two functions: `gdf_unary_math` and `gdf_cast`. Added `abs`, `-`, and `~` ops. Changed bindings to Cython
- PR #1284 Update docs version
- PR #1287 add exclude argument to cudf.select_dtype function
- PR #1286 Refactor some of the CSV Reader kernels into generic utility functions
- PR #1291 fillna in `Series.to_gpu_array()` and `Series.to_array()` can accept the scalar too now.
- PR #1005 generic `reduction` and `scan` support
- PR #1349 Replace modernGPU sort join with thrust.
- PR #1363 Add a dataframe.mean(...) that raises NotImplementedError to satisfy `dask.dataframe.utils.is_dataframe_like`
- PR #1319 CSV Reader: Use column wrapper for gdf_column output alloc/dealloc
- PR #1376 Change series quantile default to linear
- PR #1399 Replace CFFI bindings for NVTX functions with Cython bindings
- PR #1389 Refactored `set_null_count()`
- PR #1386 Added macros `GDF_TRY()`, `CUDF_TRY()` and `ASSERT_CUDF_SUCCEEDED()`
- PR #1435 Rework CMake and conda recipes to depend on installed libraries
- PR #1391 Tidy up bit-resolution-operation and bitmask class code
- PR #1439 Add cmake variable to enable compiling CUDA code with -lineinfo
- PR #1462 Add ability to read parquet files from arrow::io::RandomAccessFile
- PR #1453 Convert CSV Reader CFFI to Cython
- PR #1479 Convert Parquet Reader CFFI to Cython
- PR #1397 Add a utility function for producing an overflow-safe kernel launch grid configuration
- PR #1382 Add GPU parsing of nested brackets to cuIO parsing utilities
- PR #1481 Add cudf::table constructor to allocate a set of `gdf_column`s
- PR #1484 Convert GroupBy CFFI to Cython
- PR #1463 Allow and default melt keyword argument var_name to be None
- PR #1486 Parquet Reader: Use device_buffer rather than device_ptr
- PR #1525 Add cudatoolkit conda dependency
- PR #1520 Renamed `src/dataframe` to `src/table` and moved `table.hpp`. Made `types.hpp` to be type declarations only.
- PR #1492 Convert transpose CFFI to Cython
- PR #1495 Convert binary and unary ops CFFI to Cython
- PR #1503 Convert sorting and hashing ops CFFI to Cython
- PR #1522 Use latest release version in update-version CI script
- PR #1533 Remove stale join CFFI, fix memory leaks in join Cython
- PR #1521 Added `row_bitmask` to compute bitmask for rows of a table. Merged `valids_ops.cu` and `bitmask_ops.cu`
- PR #1553 Overload `hash_row` to avoid using intial hash values. Updated `gdf_hash` to select between overloads
- PR #1585 Updated `cudf::table` to maintain own copy of wrapped `gdf_column*`s
- PR #1559 Add `except +` to all Cython function definitions to catch C++ exceptions properly
- PR #1617 `has_nulls` and `column_dtypes` for `cudf::table`
- PR #1590 Remove CFFI from the build / install process entirely
- PR #1536 Convert gpuarrow CFFI to Cython
- PR #1655 Add `Column._pointer` as a way to access underlying `gdf_column*` of a `Column`
- PR #1655 Update readme conda install instructions for cudf version 0.6 and 0.7


## Bug Fixes

- PR #1233 Fix dtypes issue while adding the column to `str` dataframe.
- PR #1254 CSV Reader: fix data type detection for floating-point numbers in scientific notation
- PR #1289 Fix looping over each value instead of each category in concatenation
- PR #1293 Fix Inaccurate error message in join.pyx
- PR #1308 Add atomicCAS overload for `int8_t`, `int16_t`
- PR #1317 Fix catch polymorphic exception by reference in ipc.cu
- PR #1325 Fix dtype of null bitmasks to int8
- PR #1326 Update build documentation to use -DCMAKE_CXX11_ABI=ON
- PR #1334 Add "na_position" argument to CategoricalColumn sort_by_values
- PR #1321 Fix out of bounds warning when checking Bzip2 header
- PR #1359 Add atomicAnd/Or/Xor for integers
- PR #1354 Fix `fillna()` behaviour when replacing values with different dtypes
- PR #1347 Fixed core dump issue while passing dict_dtypes without column names in `cudf.read_csv()`
- PR #1379 Fixed build failure caused due to error: 'col_dtype' may be used uninitialized
- PR #1392 Update cudf Dockerfile and package_versions.sh
- PR #1385 Added INT8 type to `_schema_to_dtype` for use in GpuArrowReader
- PR #1393 Fixed a bug in `gdf_count_nonzero_mask()` for the case of 0 bits to count
- PR #1395 Update CONTRIBUTING to use the environment variable CUDF_HOME
- PR #1416 Fix bug at gdf_quantile_exact and gdf_quantile_appox
- PR #1421 Fix remove creation of series multiple times during `add_column()`
- PR #1405 CSV Reader: Fix memory leaks on read_csv() failure
- PR #1328 Fix CategoricalColumn to_arrow() null mask
- PR #1433 Fix NVStrings/categories includes
- PR #1432 Update NVStrings to 0.7.* to coincide with 0.7 development
- PR #1483 Modify CSV reader to avoid cropping blank quoted characters in non-string fields
- PR #1446 Merge 1275 hotfix from master into branch-0.7
- PR #1447 Fix legacy groupby apply docstring
- PR #1451 Fix hash join estimated result size is not correct
- PR #1454 Fix local build script improperly change directory permissions
- PR #1490 Require Dask 1.1.0+ for `is_dataframe_like` test or skip otherwise.
- PR #1491 Use more specific directories & groups in CODEOWNERS
- PR #1497 Fix Thrust issue on CentOS caused by missing default constructor of host_vector elements
- PR #1498 Add missing include guard to device_atomics.cuh and separated DEVICE_ATOMICS_TEST
- PR #1506 Fix csv-write call to updated NVStrings method
- PR #1510 Added nvstrings `fillna()` function
- PR #1507 Parquet Reader: Default string data to GDF_STRING
- PR #1535 Fix doc issue to ensure correct labelling of cudf.series
- PR #1537 Fix `undefined reference` link error in HashPartitionTest
- PR #1548 Fix ci/local/build.sh README from using an incorrect image example
- PR #1551 CSV Reader: Fix integer column name indexing
- PR #1586 Fix broken `scalar_wrapper::operator==`
- PR #1591 ORC/Parquet Reader: Fix missing import for FileNotFoundError exception
- PR #1573 Parquet Reader: Fix crash due to clash with ORC reader datasource
- PR #1607 Revert change of `column.to_dense_buffer` always return by copy for performance concerns
- PR #1618 ORC reader: fix assert & data output when nrows/skiprows isn't aligned to stripe boundaries
- PR #1631 Fix failure of TYPES_TEST on some gcc-7 based systems.
- PR #1641 CSV Reader: Fix skip_blank_lines behavior with Windows line terminators (\r\n)
- PR #1648 ORC reader: fix non-deterministic output when skiprows is non-zero
- PR #1676 Fix groupby `as_index` behaviour with `MultiIndex`
- PR #1659 Fix bug caused by empty groupbys and multiindex slicing throwing exceptions
- PR #1656 Correct Groupby failure in dask when un-aggregable columns are left in dataframe.
- PR #1689 Fix groupby performance regression
- PR #1694 Add Cython as a runtime dependency since it's required in `setup.py`


# cuDF 0.6.1 (25 Mar 2019)

## Bug Fixes

- PR #1275 Fix CentOS exception in DataFrame.hash_partition from using value "returned" by a void function


# cuDF 0.6.0 (22 Mar 2019)

## New Features

- PR #760 Raise `FileNotFoundError` instead of `GDF_FILE_ERROR` in `read_csv` if the file does not exist
- PR #539 Add Python bindings for replace function
- PR #823 Add Doxygen configuration to enable building HTML documentation for libcudf C/C++ API
- PR #807 CSV Reader: Add byte_range parameter to specify the range in the input file to be read
- PR #857 Add Tail method for Series/DataFrame and update Head method to use iloc
- PR #858 Add series feature hashing support
- PR #871 CSV Reader: Add support for NA values, including user specified strings
- PR #893 Adds PyArrow based parquet readers / writers to Python, fix category dtype handling, fix arrow ingest buffer size issues
- PR #867 CSV Reader: Add support for ignoring blank lines and comment lines
- PR #887 Add Series digitize method
- PR #895 Add Series groupby
- PR #898 Add DataFrame.groupby(level=0) support
- PR #920 Add feather, JSON, HDF5 readers / writers from PyArrow / Pandas
- PR #888 CSV Reader: Add prefix parameter for column names, used when parsing without a header
- PR #913 Add DLPack support: convert between cuDF DataFrame and DLTensor
- PR #939 Add ORC reader from PyArrow
- PR #918 Add Series.groupby(level=0) support
- PR #906 Add binary and comparison ops to DataFrame
- PR #958 Support unary and binary ops on indexes
- PR #964 Add `rename` method to `DataFrame`, `Series`, and `Index`
- PR #985 Add `Series.to_frame` method
- PR #985 Add `drop=` keyword to reset_index method
- PR #994 Remove references to pygdf
- PR #990 Add external series groupby support
- PR #988 Add top-level merge function to cuDF
- PR #992 Add comparison binaryops to DateTime columns
- PR #996 Replace relative path imports with absolute paths in tests
- PR #995 CSV Reader: Add index_col parameter to specify the column name or index to be used as row labels
- PR #1004 Add `from_gpu_matrix` method to DataFrame
- PR #997 Add property index setter
- PR #1007 Replace relative path imports with absolute paths in cudf
- PR #1013 select columns with df.columns
- PR #1016 Rename Series.unique_count() to nunique() to match pandas API
- PR #947 Prefixsum to handle nulls and float types
- PR #1029 Remove rest of relative path imports
- PR #1021 Add filtered selection with assignment for Dataframes
- PR #872 Adding NVCategory support to cudf apis
- PR #1052 Add left/right_index and left/right_on keywords to merge
- PR #1091 Add `indicator=` and `suffixes=` keywords to merge
- PR #1107 Add unsupported keywords to Series.fillna
- PR #1032 Add string support to cuDF python
- PR #1136 Removed `gdf_concat`
- PR #1153 Added function for getting the padded allocation size for valid bitmask
- PR #1148 Add cudf.sqrt for dataframes and Series
- PR #1159 Add Python bindings for libcudf dlpack functions
- PR #1155 Add __array_ufunc__ for DataFrame and Series for sqrt
- PR #1168 to_frame for series accepts a name argument


## Improvements

- PR #1218 Add dask-cudf page to API docs
- PR #892 Add support for heterogeneous types in binary ops with JIT
- PR #730 Improve performance of `gdf_table` constructor
- PR #561 Add Doxygen style comments to Join CUDA functions
- PR #813 unified libcudf API functions by replacing gpu_ with gdf_
- PR #822 Add support for `__cuda_array_interface__` for ingest
- PR #756 Consolidate common helper functions from unordered map and multimap
- PR #753 Improve performance of groupby sum and average, especially for cases with few groups.
- PR #836 Add ingest support for arrow chunked arrays in Column, Series, DataFrame creation
- PR #763 Format doxygen comments for csv_read_arg struct
- PR #532 CSV Reader: Use type dispatcher instead of switch block
- PR #694 Unit test utilities improvements
- PR #878 Add better indexing to Groupby
- PR #554 Add `empty` method and `is_monotonic` attribute to `Index`
- PR #1040 Fixed up Doxygen comment tags
- PR #909 CSV Reader: Avoid host->device->host copy for header row data
- PR #916 Improved unit testing and error checking for `gdf_column_concat`
- PR #941 Replace `numpy` call in `Series.hash_encode` with `numba`
- PR #942 Added increment/decrement operators for wrapper types
- PR #943 Updated `count_nonzero_mask` to return `num_rows` when the mask is null
- PR #952 Added trait to map C++ type to `gdf_dtype`
- PR #966 Updated RMM submodule.
- PR #998 Add IO reader/writer modules to API docs, fix for missing cudf.Series docs
- PR #1017 concatenate along columns for Series and DataFrames
- PR #1002 Support indexing a dataframe with another boolean dataframe
- PR #1018 Better concatenation for Series and Dataframes
- PR #1036 Use Numpydoc style docstrings
- PR #1047 Adding gdf_dtype_extra_info to gdf_column_view_augmented
- PR #1054 Added default ctor to SerialTrieNode to overcome Thrust issue in CentOS7 + CUDA10
- PR #1024 CSV Reader: Add support for hexadecimal integers in integral-type columns
- PR #1033 Update `fillna()` to use libcudf function `gdf_replace_nulls`
- PR #1066 Added inplace assignment for columns and select_dtypes for dataframes
- PR #1026 CSV Reader: Change the meaning and type of the quoting parameter to match Pandas
- PR #1100 Adds `CUDF_EXPECTS` error-checking macro
- PR #1092 Fix select_dtype docstring
- PR #1111 Added cudf::table
- PR #1108 Sorting for datetime columns
- PR #1120 Return a `Series` (not a `Column`) from `Series.cat.set_categories()`
- PR #1128 CSV Reader: The last data row does not need to be line terminated
- PR #1183 Bump Arrow version to 0.12.1
- PR #1208 Default to CXX11_ABI=ON
- PR #1252 Fix NVStrings dependencies for cuda 9.2 and 10.0
- PR #2037 Optimize the existing `gather` and `scatter` routines in `libcudf`

## Bug Fixes

- PR #821 Fix flake8 issues revealed by flake8 update
- PR #808 Resolved renamed `d_columns_valids` variable name
- PR #820 CSV Reader: fix the issue where reader adds additional rows when file uses \r\n as a line terminator
- PR #780 CSV Reader: Fix scientific notation parsing and null values for empty quotes
- PR #815 CSV Reader: Fix data parsing when tabs are present in the input CSV file
- PR #850 Fix bug where left joins where the left df has 0 rows causes a crash
- PR #861 Fix memory leak by preserving the boolean mask index
- PR #875 Handle unnamed indexes in to/from arrow functions
- PR #877 Fix ingest of 1 row arrow tables in from arrow function
- PR #876 Added missing `<type_traits>` include
- PR #889 Deleted test_rmm.py which has now moved to RMM repo
- PR #866 Merge v0.5.1 numpy ABI hotfix into 0.6
- PR #917 value_counts return int type on empty columns
- PR #611 Renamed `gdf_reduce_optimal_output_size()` -> `gdf_reduction_get_intermediate_output_size()`
- PR #923 fix index for negative slicing for cudf dataframe and series
- PR #927 CSV Reader: Fix category GDF_CATEGORY hashes not being computed properly
- PR #921 CSV Reader: Fix parsing errors with delim_whitespace, quotations in the header row, unnamed columns
- PR #933 Fix handling objects of all nulls in series creation
- PR #940 CSV Reader: Fix an issue where the last data row is missing when using byte_range
- PR #945 CSV Reader: Fix incorrect datetime64 when milliseconds or space separator are used
- PR #959 Groupby: Problem with column name lookup
- PR #950 Converting dataframe/recarry with non-contiguous arrays
- PR #963 CSV Reader: Fix another issue with missing data rows when using byte_range
- PR #999 Fix 0 sized kernel launches and empty sort_index exception
- PR #993 Fix dtype in selecting 0 rows from objects
- PR #1009 Fix performance regression in `to_pandas` method on DataFrame
- PR #1008 Remove custom dask communication approach
- PR #1001 CSV Reader: Fix a memory access error when reading a large (>2GB) file with date columns
- PR #1019 Binary Ops: Fix error when one input column has null mask but other doesn't
- PR #1014 CSV Reader: Fix false positives in bool value detection
- PR #1034 CSV Reader: Fix parsing floating point precision and leading zero exponents
- PR #1044 CSV Reader: Fix a segfault when byte range aligns with a page
- PR #1058 Added support for `DataFrame.loc[scalar]`
- PR #1060 Fix column creation with all valid nan values
- PR #1073 CSV Reader: Fix an issue where a column name includes the return character
- PR #1090 Updating Doxygen Comments
- PR #1080 Fix dtypes returned from loc / iloc because of lists
- PR #1102 CSV Reader: Minor fixes and memory usage improvements
- PR #1174: Fix release script typo
- PR #1137 Add prebuild script for CI
- PR #1118 Enhanced the `DataFrame.from_records()` feature
- PR #1129 Fix join performance with index parameter from using numpy array
- PR #1145 Issue with .agg call on multi-column dataframes
- PR #908 Some testing code cleanup
- PR #1167 Fix issue with null_count not being set after inplace fillna()
- PR #1184 Fix iloc performance regression
- PR #1185 Support left_on/right_on and also on=str in merge
- PR #1200 Fix allocating bitmasks with numba instead of rmm in allocate_mask function
- PR #1213 Fix bug with csv reader requesting subset of columns using wrong datatype
- PR #1223 gpuCI: Fix label on rapidsai channel on gpu build scripts
- PR #1242 Add explicit Thrust exec policy to fix NVCATEGORY_TEST segfault on some platforms
- PR #1246 Fix categorical tests that failed due to bad implicit type conversion
- PR #1255 Fix overwriting conda package main label uploads
- PR #1259 Add dlpack includes to pip build


# cuDF 0.5.1 (05 Feb 2019)

## Bug Fixes

- PR #842 Avoid using numpy via cimport to prevent ABI issues in Cython compilation


# cuDF 0.5.0 (28 Jan 2019)

## New Features

- PR #722 Add bzip2 decompression support to `read_csv()`
- PR #693 add ZLIB-based GZIP/ZIP support to `read_csv_strings()`
- PR #411 added null support to gdf_order_by (new API) and cudf_table::sort
- PR #525 Added GitHub Issue templates for bugs, documentation, new features, and questions
- PR #501 CSV Reader: Add support for user-specified decimal point and thousands separator to read_csv_strings()
- PR #455 CSV Reader: Add support for user-specified decimal point and thousands separator to read_csv()
- PR #439 add `DataFrame.drop` method similar to pandas
- PR #356 add `DataFrame.transpose` method and `DataFrame.T` property similar to pandas
- PR #505 CSV Reader: Add support for user-specified boolean values
- PR #350 Implemented Series replace function
- PR #490 Added print_env.sh script to gather relevant environment details when reporting cuDF issues
- PR #474 add ZLIB-based GZIP/ZIP support to `read_csv()`
- PR #547 Added melt similar to `pandas.melt()`
- PR #491 Add CI test script to check for updates to CHANGELOG.md in PRs
- PR #550 Add CI test script to check for style issues in PRs
- PR #558 Add CI scripts for cpu-based conda and gpu-based test builds
- PR #524 Add Boolean Indexing
- PR #564 Update python `sort_values` method to use updated libcudf `gdf_order_by` API
- PR #509 CSV Reader: Input CSV file can now be passed in as a text or a binary buffer
- PR #607 Add `__iter__` and iteritems to DataFrame class
- PR #643 added a new api gdf_replace_nulls that allows a user to replace nulls in a column

## Improvements

- PR #426 Removed sort-based groupby and refactored existing groupby APIs. Also improves C++/CUDA compile time.
- PR #461 Add `CUDF_HOME` variable in README.md to replace relative pathing.
- PR #472 RMM: Created centralized rmm::device_vector alias and rmm::exec_policy
- PR #500 Improved the concurrent hash map class to support partitioned (multi-pass) hash table building.
- PR #454 Improve CSV reader docs and examples
- PR #465 Added templated C++ API for RMM to avoid explicit cast to `void**`
- PR #513 `.gitignore` tweaks
- PR #521 Add `assert_eq` function for testing
- PR #502 Simplify Dockerfile for local dev, eliminate old conda/pip envs
- PR #549 Adds `-rdynamic` compiler flag to nvcc for Debug builds
- PR #472 RMM: Created centralized rmm::device_vector alias and rmm::exec_policy
- PR #577 Added external C++ API for scatter/gather functions
- PR #500 Improved the concurrent hash map class to support partitioned (multi-pass) hash table building
- PR #583 Updated `gdf_size_type` to `int`
- PR #500 Improved the concurrent hash map class to support partitioned (multi-pass) hash table building
- PR #617 Added .dockerignore file. Prevents adding stale cmake cache files to the docker container
- PR #658 Reduced `JOIN_TEST` time by isolating overflow test of hash table size computation
- PR #664 Added Debuging instructions to README
- PR #651 Remove noqa marks in `__init__.py` files
- PR #671 CSV Reader: uncompressed buffer input can be parsed without explicitly specifying compression as None
- PR #684 Make RMM a submodule
- PR #718 Ensure sum, product, min, max methods pandas compatibility on empty datasets
- PR #720 Refactored Index classes to make them more Pandas-like, added CategoricalIndex
- PR #749 Improve to_arrow and from_arrow Pandas compatibility
- PR #766 Remove TravisCI references, remove unused variables from CMake, fix ARROW_VERSION in Cmake
- PR #773 Add build-args back to Dockerfile and handle dependencies based on environment yml file
- PR #781 Move thirdparty submodules to root and symlink in /cpp
- PR #843 Fix broken cudf/python API examples, add new methods to the API index

## Bug Fixes

- PR #569 CSV Reader: Fix days being off-by-one when parsing some dates
- PR #531 CSV Reader: Fix incorrect parsing of quoted numbers
- PR #465 Added templated C++ API for RMM to avoid explicit cast to `void**`
- PR #473 Added missing <random> include
- PR #478 CSV Reader: Add api support for auto column detection, header, mangle_dupe_cols, usecols
- PR #495 Updated README to correct where cffi pytest should be executed
- PR #501 Fix the intermittent segfault caused by the `thousands` and `compression` parameters in the csv reader
- PR #502 Simplify Dockerfile for local dev, eliminate old conda/pip envs
- PR #512 fix bug for `on` parameter in `DataFrame.merge` to allow for None or single column name
- PR #511 Updated python/cudf/bindings/join.pyx to fix cudf merge printing out dtypes
- PR #513 `.gitignore` tweaks
- PR #521 Add `assert_eq` function for testing
- PR #537 Fix CMAKE_CUDA_STANDARD_REQURIED typo in CMakeLists.txt
- PR #447 Fix silent failure in initializing DataFrame from generator
- PR #545 Temporarily disable csv reader thousands test to prevent segfault (test re-enabled in PR #501)
- PR #559 Fix Assertion error while using `applymap` to change the output dtype
- PR #575 Update `print_env.sh` script to better handle missing commands
- PR #612 Prevent an exception from occuring with true division on integer series.
- PR #630 Fix deprecation warning for `pd.core.common.is_categorical_dtype`
- PR #622 Fix Series.append() behaviour when appending values with different numeric dtype
- PR #603 Fix error while creating an empty column using None.
- PR #673 Fix array of strings not being caught in from_pandas
- PR #644 Fix return type and column support of dataframe.quantile()
- PR #634 Fix create `DataFrame.from_pandas()` with numeric column names
- PR #654 Add resolution check for GDF_TIMESTAMP in Join
- PR #648 Enforce one-to-one copy required when using `numba>=0.42.0`
- PR #645 Fix cmake build type handling not setting debug options when CMAKE_BUILD_TYPE=="Debug"
- PR #669 Fix GIL deadlock when launching multiple python threads that make Cython calls
- PR #665 Reworked the hash map to add a way to report the destination partition for a key
- PR #670 CMAKE: Fix env include path taking precedence over libcudf source headers
- PR #674 Check for gdf supported column types
- PR #677 Fix 'gdf_csv_test_Dates' gtest failure due to missing nrows parameter
- PR #604 Fix the parsing errors while reading a csv file using `sep` instead of `delimiter`.
- PR #686 Fix converting nulls to NaT values when converting Series to Pandas/Numpy
- PR #689 CSV Reader: Fix behavior with skiprows+header to match pandas implementation
- PR #691 Fixes Join on empty input DFs
- PR #706 CSV Reader: Fix broken dtype inference when whitespace is in data
- PR #717 CSV reader: fix behavior when parsing a csv file with no data rows
- PR #724 CSV Reader: fix build issue due to parameter type mismatch in a std::max call
- PR #734 Prevents reading undefined memory in gpu_expand_mask_bits numba kernel
- PR #747 CSV Reader: fix an issue where CUDA allocations fail with some large input files
- PR #750 Fix race condition for handling NVStrings in CMake
- PR #719 Fix merge column ordering
- PR #770 Fix issue where RMM submodule pointed to wrong branch and pin other to correct branches
- PR #778 Fix hard coded ABI off setting
- PR #784 Update RMM submodule commit-ish and pip paths
- PR #794 Update `rmm::exec_policy` usage to fix segmentation faults when used as temprory allocator.
- PR #800 Point git submodules to branches of forks instead of exact commits


# cuDF 0.4.0 (05 Dec 2018)

## New Features

- PR #398 add pandas-compatible `DataFrame.shape()` and `Series.shape()`
- PR #394 New documentation feature "10 Minutes to cuDF"
- PR #361 CSV Reader: Add support for strings with delimiters

## Improvements

 - PR #436 Improvements for type_dispatcher and wrapper structs
 - PR #429 Add CHANGELOG.md (this file)
 - PR #266 use faster CUDA-accelerated DataFrame column/Series concatenation.
 - PR #379 new C++ `type_dispatcher` reduces code complexity in supporting many data types.
 - PR #349 Improve performance for creating columns from memoryview objects
 - PR #445 Update reductions to use type_dispatcher. Adds integer types support to sum_of_squares.
 - PR #448 Improve installation instructions in README.md
 - PR #456 Change default CMake build to Release, and added option for disabling compilation of tests

## Bug Fixes

 - PR #444 Fix csv_test CUDA too many resources requested fail.
 - PR #396 added missing output buffer in validity tests for groupbys.
 - PR #408 Dockerfile updates for source reorganization
 - PR #437 Add cffi to Dockerfile conda env, fixes "cannot import name 'librmm'"
 - PR #417 Fix `map_test` failure with CUDA 10
 - PR #414 Fix CMake installation include file paths
 - PR #418 Properly cast string dtypes to programmatic dtypes when instantiating columns
 - PR #427 Fix and tests for Concatenation illegal memory access with nulls


# cuDF 0.3.0 (23 Nov 2018)

## New Features

 - PR #336 CSV Reader string support

## Improvements

 - PR #354 source code refactored for better organization. CMake build system overhaul. Beginning of transition to Cython bindings.
 - PR #290 Add support for typecasting to/from datetime dtype
 - PR #323 Add handling pyarrow boolean arrays in input/out, add tests
 - PR #325 GDF_VALIDITY_UNSUPPORTED now returned for algorithms that don't support non-empty valid bitmasks
 - PR #381 Faster InputTooLarge Join test completes in ms rather than minutes.
 - PR #373 .gitignore improvements
 - PR #367 Doc cleanup & examples for DataFrame methods
 - PR #333 Add Rapids Memory Manager documentation
 - PR #321 Rapids Memory Manager adds file/line location logging and convenience macros
 - PR #334 Implement DataFrame `__copy__` and `__deepcopy__`
 - PR #271 Add NVTX ranges to pygdf
 - PR #311 Document system requirements for conda install

## Bug Fixes

 - PR #337 Retain index on `scale()` function
 - PR #344 Fix test failure due to PyArrow 0.11 Boolean handling
 - PR #364 Remove noexcept from managed_allocator;  CMakeLists fix for NVstrings
 - PR #357 Fix bug that made all series be considered booleans for indexing
 - PR #351 replace conda env configuration for developers
 - PRs #346 #360 Fix CSV reading of negative numbers
 - PR #342 Fix CMake to use conda-installed nvstrings
 - PR #341 Preserve categorical dtype after groupby aggregations
 - PR #315 ReadTheDocs build update to fix missing libcuda.so
 - PR #320 FIX out-of-bounds access error in reductions.cu
 - PR #319 Fix out-of-bounds memory access in libcudf count_valid_bits
 - PR #303 Fix printing empty dataframe


# cuDF 0.2.0 and cuDF 0.1.0

These were initial releases of cuDF based on previously separate pyGDF and libGDF libraries.<|MERGE_RESOLUTION|>--- conflicted
+++ resolved
@@ -30,19 +30,12 @@
 - PR #3014 Snappy decompression optimizations
 - PR #3032 Use `asarray` to coerce indices to a NumPy array
 - PR #2996 IO Readers: Replace `cuio::device_buffer` with `rmm::device_buffer`
-<<<<<<< HEAD
 - PR #3065 Select and Concat for cudf::experimental::table
 - PR #3091 Move join files to legacy
 - PR #3092 Implicitly init RMM if Java allocates before init
 - PR #3029 Update gdf_ numeric types with stdint and move to cudf namespace
-- PR #3065 Select and Concat for cudf::experimental::table
-=======
 - PR #3052 Moved replace.hpp functionality to legacy
-- PR #3091 Move join files to legacy
-- PR #3092 Implicitly init RMM if Java allocates before init
-- PR #3029 Update gdf_ numeric types with stdint and move to cudf namespace
 - PR #2955 Add cmake option to only build for present GPU architecture
->>>>>>> cb8c6bb9
 - PR #3070 Move functions.h and related source to legacy
 - PR #2951 Allow set_index to handle a list of column names
 - PR #3093 Move groupby files to legacy
