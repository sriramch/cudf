--- conflicted
+++ resolved
@@ -42,11 +42,8 @@
 - PR #2679 AVRO reader: fix cuda errors when decoding compressed streams
 - PR #2651 Remove nvidia driver installation from ci/cpu/build.sh
 - PR #2697 Ensure csv reader sets datetime column time units
-<<<<<<< HEAD
+- PR #2698 Return RangeIndex from contiguous slice of RangeIndex
 - PR #2672 Fix null and integer handling in round
-=======
-- PR #2698 Return RangeIndex from contiguous slice of RangeIndex
->>>>>>> f960e895
 
 
 # cuDF 0.9.0 (Date TBD)
