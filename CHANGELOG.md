# cuDF 0.7.0 (Date TBD)

## New Features
- PR #1142 Add `GDF_BOOL` column type
- PR #1194 Implement overloads for CUDA atomic operations
- PR #1292 Implemented Bitwise binary ops AND, OR, XOR (&, |, ^)
- PR #1235 Add GPU-accelerated Parquet Reader
- PR #1335 Added local_dict arg in `DataFrame.query()`.
- PR #1282 Add Series and DataFrame.describe()
- PR #1381 Add DataFrame._get_numeric_data
- PR #1388 Add CODEOWNERS file to auto-request reviews based on where changes are made
- PR #1396 Add DataFrame.drop method
- PR #1413 Add DataFrame.melt method
- PR #1412 Add DataFrame.pop()
- PR #1419 Initial CSV writer function
- PR #1441 Add Series level cumulative ops (cumsum, cummin, cummax, cumprod)
- PR #1420 Add script to build and test on a local gpuCI image
- PR #1440 Add DatetimeColumn.min(), DatetimeColumn.max()
- PR #1455 Add Series.Shift via Numba kernel
- PR #1441 Add Series level cumulative ops (cumsum, cummin, cummax, cumprod)
- PR #1461 Add Python coverage test to gpu build
- PR #1445 Parquet Reader: Add selective reading of rows and row group
- PR #1532 Parquet Reader: Add support for INT96 timestamps
- PR #1516 Add Series and DataFrame.ndim
- PR #1466 Add GPU-accelerated ORC Reader
- PR #1565 Add build script for nightly doc builds
- PR #1508 Add Series isna, isnull, and notna
- PR #1588 Add Index `astype` typecasting
- PR #1301 MultiIndex support

## Improvements

- PR #1531 Refactor closures as private functions in gpuarrow
- PR #1404 Parquet reader page data decoding speedup
- PR #1076 Use `type_dispatcher` in join, quantiles, filter, segmented sort, radix sort and hash_groupby
- PR #1202 Simplify README.md
- PR #1149 CSV Reader: Change convertStrToValue() functions to `__device__` only
- PR #1238 Improve performance of the CUDA trie used in the CSV reader
- PR #1278 Update CONTRIBUTING for new conda environment yml naming conventions
- PR #1163 Refactored UnaryOps. Reduced API to two functions: `gdf_unary_math` and `gdf_cast`. Added `abs`, `-`, and `~` ops. Changed bindings to Cython
- PR #1284 Update docs version
- PR #1287 add exclude argument to cudf.select_dtype function
- PR #1286 Refactor some of the CSV Reader kernels into generic utility functions
- PR #1291 fillna in `Series.to_gpu_array()` and `Series.to_array()` can accept the scalar too now.
- PR #1005 generic `reduction` and `scan` support
- PR #1349 Replace modernGPU sort join with thrust.
- PR #1363 Add a dataframe.mean(...) that raises NotImplementedError to satisfy `dask.dataframe.utils.is_dataframe_like`
- PR #1319 CSV Reader: Use column wrapper for gdf_column output alloc/dealloc
- PR #1376 Change series quantile default to linear
- PR #1399 Replace CFFI bindings for NVTX functions with Cython bindings
- PR #1407 Rename and cleanup of `gdf_table` to `device_table`
- PR #1389 Refactored `set_null_count()`
- PR #1386 Added macros `GDF_TRY()`, `CUDF_TRY()` and `ASSERT_CUDF_SUCCEEDED()`
- PR #1435 Rework CMake and conda recipes to depend on installed libraries
- PR #1391 Tidy up bit-resolution-operation and bitmask class code
- PR #1439 Add cmake variable to enable compiling CUDA code with -lineinfo
- PR #1462 Add ability to read parquet files from arrow::io::RandomAccessFile
- PR #1453 Convert CSV Reader CFFI to Cython
- PR #1479 Convert Parquet Reader CFFI to Cython
- PR #1397 Add a utility function for producing an overflow-safe kernel launch grid configuration
- PR #1382 Add GPU parsing of nested brackets to cuIO parsing utilities
- PR #1481 Add cudf::table constructor to allocate a set of `gdf_column`s
- PR #1484 Convert GroupBy CFFI to Cython
- PR #1463 Allow and default melt keyword argument var_name to be None
- PR #1486 Parquet Reader: Use device_buffer rather than device_ptr
- PR #1525 Add cudatoolkit conda dependency
- PR #1520 Renamed `src/dataframe` to `src/table` and moved `table.hpp`. Made `types.hpp` to be type declarations only.
- PR #1492 Convert transpose CFFI to Cython
- PR #1495 Convert binary and unary ops CFFI to Cython
- PR #1503 Convert sorting and hashing ops CFFI to Cython
- PR #1533 Remove stale join CFFI, fix memory leaks in join Cython
- PR #1521 Added `row_bitmask` to compute bitmask for rows of a table. Merged `valids_ops.cu` and `bitmask_ops.cu`
- PR #1553 Overload `hash_row` to avoid using intial hash values. Updated `gdf_hash` to select between overloads
- PR #1559 Add `except +` to all Cython function definitions to catch C++ exceptions properly

## Bug Fixes

- PR #1233 Fix dtypes issue while adding the column to `str` dataframe.
- PR #1254 CSV Reader: fix data type detection for floating-point numbers in scientific notation
- PR #1289 Fix looping over each value instead of each category in concatenation
- PR #1293 Fix Inaccurate error message in join.pyx
- PR #1308 Add atomicCAS overload for `int8_t`, `int16_t`
- PR #1317 Fix catch polymorphic exception by reference in ipc.cu
- PR #1325 Fix dtype of null bitmasks to int8
- PR #1326 Update build documentation to use -DCMAKE_CXX11_ABI=ON
- PR #1334 Add "na_position" argument to CategoricalColumn sort_by_values
- PR #1321 Fix out of bounds warning when checking Bzip2 header
- PR #1359 Add atomicAnd/Or/Xor for integers
- PR #1354 Fix `fillna()` behaviour when replacing values with different dtypes
- PR #1347 Fixed core dump issue while passing dict_dtypes without column names in `cudf.read_csv()`
- PR #1379 Fixed build failure caused due to error: 'col_dtype' may be used uninitialized
- PR #1392 Update cudf Dockerfile and package_versions.sh
- PR #1385 Added INT8 type to `_schema_to_dtype` for use in GpuArrowReader
- PR #1393 Fixed a bug in `gdf_count_nonzero_mask()` for the case of 0 bits to count
- PR #1395 Update CONTRIBUTING to use the environment variable CUDF_HOME
- PR #1416 Fix bug at gdf_quantile_exact and gdf_quantile_appox
- PR #1421 Fix remove creation of series multiple times during `add_column()`
- PR #1405 CSV Reader: Fix memory leaks on read_csv() failure
- PR #1328 Fix CategoricalColumn to_arrow() null mask
- PR #1433 Fix NVStrings/categories includes
- PR #1432 Update NVStrings to 0.7.* to coincide with 0.7 development
- PR #1483 Modify CSV reader to avoid cropping blank quoted characters in non-string fields
- PR #1446 Merge 1275 hotfix from master into branch-0.7
- PR #1447 Fix legacy groupby apply docstring
- PR #1451 Fix hash join estimated result size is not correct
- PR #1454 Fix local build script improperly change directory permissions
- PR #1490 Require Dask 1.1.0+ for `is_dataframe_like` test or skip otherwise.
- PR #1491 Use more specific directories & groups in CODEOWNERS
- PR #1497 Fix Thrust issue on CentOS caused by missing default constructor of host_vector elements
- PR #1498 Add missing include guard to device_atomics.cuh and separated DEVICE_ATOMICS_TEST
- PR #1506 Fix csv-write call to updated NVStrings method
- PR #1510 Added nvstrings `fillna()` function
- PR #1507 Parquet Reader: Default string data to GDF_STRING
- PR #1535 Fix doc issue to ensure correct labelling of cudf.series
- PR #1537 Fix `undefined reference` link error in HashPartitionTest
- PR #1548 Fix ci/local/build.sh README from using an incorrect image example
- PR #1551 CSV Reader: Fix integer column name indexing
<<<<<<< HEAD
- PR #1573 Parquet Reader: Fix crash due to clash with ORC reader datasource
=======
- PR #1591 ORC/Parquet Reader: Fix missing import for FileNotFoundError exception
>>>>>>> 4d7668fb


# cuDF 0.6.1 (25 Mar 2019)

## Bug Fixes

- PR #1275 Fix CentOS exception in DataFrame.hash_partition from using value "returned" by a void function


# cuDF 0.6.0 (22 Mar 2019)

## New Features

- PR #760 Raise `FileNotFoundError` instead of `GDF_FILE_ERROR` in `read_csv` if the file does not exist
- PR #539 Add Python bindings for replace function
- PR #823 Add Doxygen configuration to enable building HTML documentation for libcudf C/C++ API
- PR #807 CSV Reader: Add byte_range parameter to specify the range in the input file to be read
- PR #857 Add Tail method for Series/DataFrame and update Head method to use iloc
- PR #858 Add series feature hashing support
- PR #871 CSV Reader: Add support for NA values, including user specified strings
- PR #893 Adds PyArrow based parquet readers / writers to Python, fix category dtype handling, fix arrow ingest buffer size issues
- PR #867 CSV Reader: Add support for ignoring blank lines and comment lines
- PR #887 Add Series digitize method
- PR #895 Add Series groupby
- PR #898 Add DataFrame.groupby(level=0) support
- PR #920 Add feather, JSON, HDF5 readers / writers from PyArrow / Pandas
- PR #888 CSV Reader: Add prefix parameter for column names, used when parsing without a header
- PR #913 Add DLPack support: convert between cuDF DataFrame and DLTensor
- PR #939 Add ORC reader from PyArrow
- PR #918 Add Series.groupby(level=0) support
- PR #906 Add binary and comparison ops to DataFrame
- PR #958 Support unary and binary ops on indexes
- PR #964 Add `rename` method to `DataFrame`, `Series`, and `Index`
- PR #985 Add `Series.to_frame` method
- PR #985 Add `drop=` keyword to reset_index method
- PR #994 Remove references to pygdf
- PR #990 Add external series groupby support
- PR #988 Add top-level merge function to cuDF
- PR #992 Add comparison binaryops to DateTime columns
- PR #996 Replace relative path imports with absolute paths in tests
- PR #995 CSV Reader: Add index_col parameter to specify the column name or index to be used as row labels
- PR #1004 Add `from_gpu_matrix` method to DataFrame
- PR #997 Add property index setter
- PR #1007 Replace relative path imports with absolute paths in cudf
- PR #1013 select columns with df.columns
- PR #1016 Rename Series.unique_count() to nunique() to match pandas API
- PR #947 Prefixsum to handle nulls and float types
- PR #1029 Remove rest of relative path imports
- PR #1021 Add filtered selection with assignment for Dataframes
- PR #872 Adding NVCategory support to cudf apis
- PR #1052 Add left/right_index and left/right_on keywords to merge
- PR #1091 Add `indicator=` and `suffixes=` keywords to merge
- PR #1107 Add unsupported keywords to Series.fillna
- PR #1032 Add string support to cuDF python
- PR #1136 Removed `gdf_concat`
- PR #1153 Added function for getting the padded allocation size for valid bitmask
- PR #1148 Add cudf.sqrt for dataframes and Series
- PR #1159 Add Python bindings for libcudf dlpack functions
- PR #1155 Add __array_ufunc__ for DataFrame and Series for sqrt
- PR #1168 to_frame for series accepts a name argument


## Improvements

- PR #1218 Add dask-cudf page to API docs
- PR #892 Add support for heterogeneous types in binary ops with JIT
- PR #730 Improve performance of `gdf_table` constructor
- PR #561 Add Doxygen style comments to Join CUDA functions
- PR #813 unified libcudf API functions by replacing gpu_ with gdf_
- PR #822 Add support for `__cuda_array_interface__` for ingest
- PR #756 Consolidate common helper functions from unordered map and multimap
- PR #753 Improve performance of groupby sum and average, especially for cases with few groups.
- PR #836 Add ingest support for arrow chunked arrays in Column, Series, DataFrame creation
- PR #763 Format doxygen comments for csv_read_arg struct
- PR #532 CSV Reader: Use type dispatcher instead of switch block
- PR #694 Unit test utilities improvements
- PR #878 Add better indexing to Groupby
- PR #554 Add `empty` method and `is_monotonic` attribute to `Index`
- PR #1040 Fixed up Doxygen comment tags
- PR #909 CSV Reader: Avoid host->device->host copy for header row data
- PR #916 Improved unit testing and error checking for `gdf_column_concat`
- PR #941 Replace `numpy` call in `Series.hash_encode` with `numba`
- PR #942 Added increment/decrement operators for wrapper types
- PR #943 Updated `count_nonzero_mask` to return `num_rows` when the mask is null
- PR #952 Added trait to map C++ type to `gdf_dtype`
- PR #966 Updated RMM submodule.
- PR #998 Add IO reader/writer modules to API docs, fix for missing cudf.Series docs
- PR #1017 concatenate along columns for Series and DataFrames
- PR #1002 Support indexing a dataframe with another boolean dataframe
- PR #1018 Better concatenation for Series and Dataframes
- PR #1036 Use Numpydoc style docstrings
- PR #1047 Adding gdf_dtype_extra_info to gdf_column_view_augmented
- PR #1054 Added default ctor to SerialTrieNode to overcome Thrust issue in CentOS7 + CUDA10
- PR #1024 CSV Reader: Add support for hexadecimal integers in integral-type columns
- PR #1033 Update `fillna()` to use libcudf function `gdf_replace_nulls`
- PR #1066 Added inplace assignment for columns and select_dtypes for dataframes
- PR #1026 CSV Reader: Change the meaning and type of the quoting parameter to match Pandas
- PR #1100 Adds `CUDF_EXPECTS` error-checking macro
- PR #1092 Fix select_dtype docstring
- PR #1111 Added cudf::table
- PR #1108 Sorting for datetime columns
- PR #1120 Return a `Series` (not a `Column`) from `Series.cat.set_categories()`
- PR #1128 CSV Reader: The last data row does not need to be line terminated
- PR #1183 Bump Arrow version to 0.12.1
- PR #1208 Default to CXX11_ABI=ON
- PR #1252 Fix NVStrings dependencies for cuda 9.2 and 10.0

## Bug Fixes

- PR #821 Fix flake8 issues revealed by flake8 update
- PR #808 Resolved renamed `d_columns_valids` variable name
- PR #820 CSV Reader: fix the issue where reader adds additional rows when file uses \r\n as a line terminator
- PR #780 CSV Reader: Fix scientific notation parsing and null values for empty quotes
- PR #815 CSV Reader: Fix data parsing when tabs are present in the input CSV file
- PR #850 Fix bug where left joins where the left df has 0 rows causes a crash
- PR #861 Fix memory leak by preserving the boolean mask index
- PR #875 Handle unnamed indexes in to/from arrow functions
- PR #877 Fix ingest of 1 row arrow tables in from arrow function
- PR #876 Added missing `<type_traits>` include
- PR #889 Deleted test_rmm.py which has now moved to RMM repo
- PR #866 Merge v0.5.1 numpy ABI hotfix into 0.6
- PR #917 value_counts return int type on empty columns
- PR #611 Renamed `gdf_reduce_optimal_output_size()` -> `gdf_reduction_get_intermediate_output_size()`
- PR #923 fix index for negative slicing for cudf dataframe and series
- PR #927 CSV Reader: Fix category GDF_CATEGORY hashes not being computed properly
- PR #921 CSV Reader: Fix parsing errors with delim_whitespace, quotations in the header row, unnamed columns
- PR #933 Fix handling objects of all nulls in series creation
- PR #940 CSV Reader: Fix an issue where the last data row is missing when using byte_range
- PR #945 CSV Reader: Fix incorrect datetime64 when milliseconds or space separator are used
- PR #959 Groupby: Problem with column name lookup
- PR #950 Converting dataframe/recarry with non-contiguous arrays
- PR #963 CSV Reader: Fix another issue with missing data rows when using byte_range
- PR #999 Fix 0 sized kernel launches and empty sort_index exception
- PR #993 Fix dtype in selecting 0 rows from objects
- PR #1009 Fix performance regression in `to_pandas` method on DataFrame
- PR #1008 Remove custom dask communication approach
- PR #1001 CSV Reader: Fix a memory access error when reading a large (>2GB) file with date columns
- PR #1019 Binary Ops: Fix error when one input column has null mask but other doesn't
- PR #1014 CSV Reader: Fix false positives in bool value detection
- PR #1034 CSV Reader: Fix parsing floating point precision and leading zero exponents
- PR #1044 CSV Reader: Fix a segfault when byte range aligns with a page
- PR #1058 Added support for `DataFrame.loc[scalar]`
- PR #1060 Fix column creation with all valid nan values
- PR #1073 CSV Reader: Fix an issue where a column name includes the return character
- PR #1090 Updating Doxygen Comments
- PR #1080 Fix dtypes returned from loc / iloc because of lists
- PR #1102 CSV Reader: Minor fixes and memory usage improvements
- PR #1174: Fix release script typo
- PR #1137 Add prebuild script for CI
- PR #1118 Enhanced the `DataFrame.from_records()` feature
- PR #1129 Fix join performance with index parameter from using numpy array
- PR #1145 Issue with .agg call on multi-column dataframes
- PR #908 Some testing code cleanup
- PR #1167 Fix issue with null_count not being set after inplace fillna()
- PR #1184 Fix iloc performance regression
- PR #1185 Support left_on/right_on and also on=str in merge
- PR #1200 Fix allocating bitmasks with numba instead of rmm in allocate_mask function
- PR #1213 Fix bug with csv reader requesting subset of columns using wrong datatype
- PR #1223 gpuCI: Fix label on rapidsai channel on gpu build scripts
- PR #1242 Add explicit Thrust exec policy to fix NVCATEGORY_TEST segfault on some platforms
- PR #1246 Fix categorical tests that failed due to bad implicit type conversion
- PR #1255 Fix overwriting conda package main label uploads
- PR #1259 Add dlpack includes to pip build


# cuDF 0.5.1 (05 Feb 2019)

## Bug Fixes

- PR #842 Avoid using numpy via cimport to prevent ABI issues in Cython compilation


# cuDF 0.5.0 (28 Jan 2019)

## New Features

- PR #722 Add bzip2 decompression support to `read_csv()`
- PR #693 add ZLIB-based GZIP/ZIP support to `read_csv_strings()`
- PR #411 added null support to gdf_order_by (new API) and cudf_table::sort
- PR #525 Added GitHub Issue templates for bugs, documentation, new features, and questions
- PR #501 CSV Reader: Add support for user-specified decimal point and thousands separator to read_csv_strings()
- PR #455 CSV Reader: Add support for user-specified decimal point and thousands separator to read_csv()
- PR #439 add `DataFrame.drop` method similar to pandas
- PR #356 add `DataFrame.transpose` method and `DataFrame.T` property similar to pandas
- PR #505 CSV Reader: Add support for user-specified boolean values
- PR #350 Implemented Series replace function
- PR #490 Added print_env.sh script to gather relevant environment details when reporting cuDF issues
- PR #474 add ZLIB-based GZIP/ZIP support to `read_csv()`
- PR #547 Added melt similar to `pandas.melt()`
- PR #491 Add CI test script to check for updates to CHANGELOG.md in PRs
- PR #550 Add CI test script to check for style issues in PRs
- PR #558 Add CI scripts for cpu-based conda and gpu-based test builds
- PR #524 Add Boolean Indexing
- PR #564 Update python `sort_values` method to use updated libcudf `gdf_order_by` API
- PR #509 CSV Reader: Input CSV file can now be passed in as a text or a binary buffer
- PR #607 Add `__iter__` and iteritems to DataFrame class
- PR #643 added a new api gdf_replace_nulls that allows a user to replace nulls in a column

## Improvements

- PR #426 Removed sort-based groupby and refactored existing groupby APIs. Also improves C++/CUDA compile time.
- PR #461 Add `CUDF_HOME` variable in README.md to replace relative pathing.
- PR #472 RMM: Created centralized rmm::device_vector alias and rmm::exec_policy
- PR #500 Improved the concurrent hash map class to support partitioned (multi-pass) hash table building.
- PR #454 Improve CSV reader docs and examples
- PR #465 Added templated C++ API for RMM to avoid explicit cast to `void**`
- PR #513 `.gitignore` tweaks
- PR #521 Add `assert_eq` function for testing
- PR #502 Simplify Dockerfile for local dev, eliminate old conda/pip envs
- PR #549 Adds `-rdynamic` compiler flag to nvcc for Debug builds
- PR #472 RMM: Created centralized rmm::device_vector alias and rmm::exec_policy
- PR #577 Added external C++ API for scatter/gather functions
- PR #500 Improved the concurrent hash map class to support partitioned (multi-pass) hash table building
- PR #583 Updated `gdf_size_type` to `int`
- PR #500 Improved the concurrent hash map class to support partitioned (multi-pass) hash table building
- PR #617 Added .dockerignore file. Prevents adding stale cmake cache files to the docker container
- PR #658 Reduced `JOIN_TEST` time by isolating overflow test of hash table size computation
- PR #664 Added Debuging instructions to README
- PR #651 Remove noqa marks in `__init__.py` files
- PR #671 CSV Reader: uncompressed buffer input can be parsed without explicitly specifying compression as None
- PR #684 Make RMM a submodule
- PR #718 Ensure sum, product, min, max methods pandas compatibility on empty datasets
- PR #720 Refactored Index classes to make them more Pandas-like, added CategoricalIndex
- PR #749 Improve to_arrow and from_arrow Pandas compatibility
- PR #766 Remove TravisCI references, remove unused variables from CMake, fix ARROW_VERSION in Cmake
- PR #773 Add build-args back to Dockerfile and handle dependencies based on environment yml file
- PR #781 Move thirdparty submodules to root and symlink in /cpp
- PR #843 Fix broken cudf/python API examples, add new methods to the API index

## Bug Fixes

- PR #569 CSV Reader: Fix days being off-by-one when parsing some dates
- PR #531 CSV Reader: Fix incorrect parsing of quoted numbers
- PR #465 Added templated C++ API for RMM to avoid explicit cast to `void**`
- PR #473 Added missing <random> include
- PR #478 CSV Reader: Add api support for auto column detection, header, mangle_dupe_cols, usecols
- PR #495 Updated README to correct where cffi pytest should be executed
- PR #501 Fix the intermittent segfault caused by the `thousands` and `compression` parameters in the csv reader
- PR #502 Simplify Dockerfile for local dev, eliminate old conda/pip envs
- PR #512 fix bug for `on` parameter in `DataFrame.merge` to allow for None or single column name
- PR #511 Updated python/cudf/bindings/join.pyx to fix cudf merge printing out dtypes
- PR #513 `.gitignore` tweaks
- PR #521 Add `assert_eq` function for testing
- PR #537 Fix CMAKE_CUDA_STANDARD_REQURIED typo in CMakeLists.txt
- PR #447 Fix silent failure in initializing DataFrame from generator
- PR #545 Temporarily disable csv reader thousands test to prevent segfault (test re-enabled in PR #501)
- PR #559 Fix Assertion error while using `applymap` to change the output dtype
- PR #575 Update `print_env.sh` script to better handle missing commands
- PR #612 Prevent an exception from occuring with true division on integer series.
- PR #630 Fix deprecation warning for `pd.core.common.is_categorical_dtype`
- PR #622 Fix Series.append() behaviour when appending values with different numeric dtype
- PR #603 Fix error while creating an empty column using None.
- PR #673 Fix array of strings not being caught in from_pandas
- PR #644 Fix return type and column support of dataframe.quantile()
- PR #634 Fix create `DataFrame.from_pandas()` with numeric column names
- PR #654 Add resolution check for GDF_TIMESTAMP in Join
- PR #648 Enforce one-to-one copy required when using `numba>=0.42.0`
- PR #645 Fix cmake build type handling not setting debug options when CMAKE_BUILD_TYPE=="Debug"
- PR #669 Fix GIL deadlock when launching multiple python threads that make Cython calls
- PR #665 Reworked the hash map to add a way to report the destination partition for a key
- PR #670 CMAKE: Fix env include path taking precedence over libcudf source headers
- PR #674 Check for gdf supported column types
- PR #677 Fix 'gdf_csv_test_Dates' gtest failure due to missing nrows parameter
- PR #604 Fix the parsing errors while reading a csv file using `sep` instead of `delimiter`.
- PR #686 Fix converting nulls to NaT values when converting Series to Pandas/Numpy
- PR #689 CSV Reader: Fix behavior with skiprows+header to match pandas implementation
- PR #691 Fixes Join on empty input DFs
- PR #706 CSV Reader: Fix broken dtype inference when whitespace is in data
- PR #717 CSV reader: fix behavior when parsing a csv file with no data rows
- PR #724 CSV Reader: fix build issue due to parameter type mismatch in a std::max call
- PR #734 Prevents reading undefined memory in gpu_expand_mask_bits numba kernel
- PR #747 CSV Reader: fix an issue where CUDA allocations fail with some large input files
- PR #750 Fix race condition for handling NVStrings in CMake
- PR #719 Fix merge column ordering
- PR #770 Fix issue where RMM submodule pointed to wrong branch and pin other to correct branches
- PR #778 Fix hard coded ABI off setting
- PR #784 Update RMM submodule commit-ish and pip paths
- PR #794 Update `rmm::exec_policy` usage to fix segmentation faults when used as temprory allocator.
- PR #800 Point git submodules to branches of forks instead of exact commits


# cuDF 0.4.0 (05 Dec 2018)

## New Features

- PR #398 add pandas-compatible `DataFrame.shape()` and `Series.shape()`
- PR #394 New documentation feature "10 Minutes to cuDF"
- PR #361 CSV Reader: Add support for strings with delimiters

## Improvements

 - PR #436 Improvements for type_dispatcher and wrapper structs
 - PR #429 Add CHANGELOG.md (this file)
 - PR #266 use faster CUDA-accelerated DataFrame column/Series concatenation.
 - PR #379 new C++ `type_dispatcher` reduces code complexity in supporting many data types.
 - PR #349 Improve performance for creating columns from memoryview objects
 - PR #445 Update reductions to use type_dispatcher. Adds integer types support to sum_of_squares.
 - PR #448 Improve installation instructions in README.md
 - PR #456 Change default CMake build to Release, and added option for disabling compilation of tests

## Bug Fixes

 - PR #444 Fix csv_test CUDA too many resources requested fail.
 - PR #396 added missing output buffer in validity tests for groupbys.
 - PR #408 Dockerfile updates for source reorganization
 - PR #437 Add cffi to Dockerfile conda env, fixes "cannot import name 'librmm'"
 - PR #417 Fix `map_test` failure with CUDA 10
 - PR #414 Fix CMake installation include file paths
 - PR #418 Properly cast string dtypes to programmatic dtypes when instantiating columns
 - PR #427 Fix and tests for Concatenation illegal memory access with nulls


# cuDF 0.3.0 (23 Nov 2018)

## New Features

 - PR #336 CSV Reader string support

## Improvements

 - PR #354 source code refactored for better organization. CMake build system overhaul. Beginning of transition to Cython bindings.
 - PR #290 Add support for typecasting to/from datetime dtype
 - PR #323 Add handling pyarrow boolean arrays in input/out, add tests
 - PR #325 GDF_VALIDITY_UNSUPPORTED now returned for algorithms that don't support non-empty valid bitmasks
 - PR #381 Faster InputTooLarge Join test completes in ms rather than minutes.
 - PR #373 .gitignore improvements
 - PR #367 Doc cleanup & examples for DataFrame methods
 - PR #333 Add Rapids Memory Manager documentation
 - PR #321 Rapids Memory Manager adds file/line location logging and convenience macros
 - PR #334 Implement DataFrame `__copy__` and `__deepcopy__`
 - PR #271 Add NVTX ranges to pygdf
 - PR #311 Document system requirements for conda install

## Bug Fixes

 - PR #337 Retain index on `scale()` function
 - PR #344 Fix test failure due to PyArrow 0.11 Boolean handling
 - PR #364 Remove noexcept from managed_allocator;  CMakeLists fix for NVstrings
 - PR #357 Fix bug that made all series be considered booleans for indexing
 - PR #351 replace conda env configuration for developers
 - PRs #346 #360 Fix CSV reading of negative numbers
 - PR #342 Fix CMake to use conda-installed nvstrings
 - PR #341 Preserve categorical dtype after groupby aggregations
 - PR #315 ReadTheDocs build update to fix missing libcuda.so
 - PR #320 FIX out-of-bounds access error in reductions.cu
 - PR #319 Fix out-of-bounds memory access in libcudf count_valid_bits
 - PR #303 Fix printing empty dataframe


# cuDF 0.2.0 and cuDF 0.1.0

These were initial releases of cuDF based on previously separate pyGDF and libGDF libraries.<|MERGE_RESOLUTION|>--- conflicted
+++ resolved
@@ -115,11 +115,8 @@
 - PR #1537 Fix `undefined reference` link error in HashPartitionTest
 - PR #1548 Fix ci/local/build.sh README from using an incorrect image example
 - PR #1551 CSV Reader: Fix integer column name indexing
-<<<<<<< HEAD
+- PR #1591 ORC/Parquet Reader: Fix missing import for FileNotFoundError exception
 - PR #1573 Parquet Reader: Fix crash due to clash with ORC reader datasource
-=======
-- PR #1591 ORC/Parquet Reader: Fix missing import for FileNotFoundError exception
->>>>>>> 4d7668fb
 
 
 # cuDF 0.6.1 (25 Mar 2019)
