--- conflicted
+++ resolved
@@ -9,11 +9,8 @@
 - PR #2904 Move gpu decompressors to cudf::io namespace
 - PR #2977 Moved old C++ test utilities to legacy directory.
 - PR #2965 Fix slow orc reader perf with large uncompressed blocks
-<<<<<<< HEAD
+- PR #2995 Move JIT type utilities to legacy directory
 - PR #2996 IO Readers: Replace `cuio::device_buffer` with `rmm::device_buffer`
-=======
-- PR #2995 Move JIT type utilities to legacy directory
->>>>>>> a7a6a579
 
 ## Bug Fixes
 
