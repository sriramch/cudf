# cuDF 0.7.0 (Date TBD)

## New Features

- PR #1194 Implement overloads for CUDA atomic operations
- PR #1292 Implemented Bitwise binary ops AND, OR, XOR (&, |, ^)
- PR #1235 Add GPU-accelerated Parquet Reader
- PR #1335 Added local_dict arg in `DataFrame.query()`.
- PR #1282 Add Series and DataFrame.describe()
- PR #1381 Add DataFrame._get_numeric_data
- PR #1388 Add CODEOWNERS file to auto-request reviews based on where changes are made
- PR #1396 Add DataFrame.drop method
- PR #1413 Add DataFrame.melt method
- PR #1412 Add DataFrame.pop()
- PR #1419 Initial CSV writer function
- PR #1441 Add Series level cumulative ops (cumsum, cummin, cummax, cumprod)
- PR #1420 Add script to build and test on a local gpuCI image
- PR #1440 Add DatetimeColumn.min(), DatetimeColumn.max()
- PR #1455 Add Series.Shift via Numba kernel
- PR #1441 Add Series level cumulative ops (cumsum, cummin, cummax, cumprod)
- PR #1461 Add Python coverage test to gpu build
<<<<<<< HEAD
=======
- PR #1445 Parquet Reader: Add selective reading of rows and row group
>>>>>>> 4083bd4b

## Improvements

- PR #1404 Parquet reader page data decoding speedup
- PR #1076 Use `type_dispatcher` in join, quantiles, filter, segmented sort, radix sort and hash_groupby
- PR #1202 Simplify README.md
- PR #1149 CSV Reader: Change convertStrToValue() functions to `__device__` only
- PR #1238 Improve performance of the CUDA trie used in the CSV reader
- PR #1278 Update CONTRIBUTING for new conda environment yml naming conventions
- PR #1163 Refactored UnaryOps. Reduced API to two functions: `gdf_unary_math` and `gdf_cast`. Added `abs`, `-`, and `~` ops. Changed bindings to Cython
- PR #1284 Update docs version
- PR #1287 add exclude argument to cudf.select_dtype function
- PR #1286 Refactor some of the CSV Reader kernels into generic utility functions
- PR #1291 fillna in `Series.to_gpu_array()` and `Series.to_array()` can accept the scalar too now.
- PR #1005 generic `reduction` and `scan` support
- PR #1349 Replace modernGPU sort join with thrust.
- PR #1363 Add a dataframe.mean(...) that raises NotImplementedError to satisfy `dask.dataframe.utils.is_dataframe_like`
- PR #1319 CSV Reader: Use column wrapper for gdf_column output alloc/dealloc
- PR #1376 Change series quantile default to linear
- PR #1399 Replace CFFI bindings for NVTX functions with Cython bindings
- PR #1407 Rename and cleanup of `gdf_table` to `device_table`
- PR #1389 Refactored `set_null_count()`
- PR #1386 Added macros `GDF_TRY()`, `CUDF_TRY()` and `ASSERT_CUDF_SUCCEEDED()`
- PR #1435 Rework CMake and conda recipes to depend on installed libraries
- PR #1391 Tidy up bit-resolution-operation and bitmask class code
- PR #1439 Add cmake variable to enable compiling CUDA code with -lineinfo
- PR #1462 Add ability to read parquet files from arrow::io::RandomAccessFile
- PR #1453 Convert CSV Reader CFFI to Cython
- PR #1479 Convert Parquet Reader CFFI to Cython
- PR #1397 Add a utility function for producing an overflow-safe kernel launch grid configuration
- PR #1382 Add GPU parsing of nested brackets to cuIO parsing utilities
- PR #1481 Add cudf::table constructor to allocate a set of `gdf_column`s
<<<<<<< HEAD
- PR #1463 Allow and default melt keyword argument var_name to be None
- PR #1486 Parquet Reader: Use device_buffer rather than device_ptr

=======
- PR #1484 Convert GroupBy CFFI to Cython
- PR #1463 Allow and default melt keyword argument var_name to be None
- PR #1486 Parquet Reader: Use device_buffer rather than device_ptr
- PR #1520 Renamed `src/dataframe` to `src/table` and moved `table.hpp`. Made `types.hpp` to be type declarations only.
>>>>>>> 4083bd4b

## Bug Fixes

- PR #1233 Fix dtypes issue while adding the column to `str` dataframe.
- PR #1254 CSV Reader: fix data type detection for floating-point numbers in scientific notation
- PR #1289 Fix looping over each value instead of each category in concatenation
- PR #1293 Fix Inaccurate error message in join.pyx
- PR #1308 Add atomicCAS overload for `int8_t`, `int16_t`
- PR #1317 Fix catch polymorphic exception by reference in ipc.cu
- PR #1325 Fix dtype of null bitmasks to int8
- PR #1326 Update build documentation to use -DCMAKE_CXX11_ABI=ON
- PR #1334 Add "na_position" argument to CategoricalColumn sort_by_values
- PR #1321 Fix out of bounds warning when checking Bzip2 header
- PR #1359 Add atomicAnd/Or/Xor for integers
- PR #1354 Fix `fillna()` behaviour when replacing values with different dtypes
- PR #1347 Fixed core dump issue while passing dict_dtypes without column names in `cudf.read_csv()`
- PR #1379 Fixed build failure caused due to error: 'col_dtype' may be used uninitialized
- PR #1392 Update cudf Dockerfile and package_versions.sh
- PR #1385 Added INT8 type to `_schema_to_dtype` for use in GpuArrowReader
- PR #1393 Fixed a bug in `gdf_count_nonzero_mask()` for the case of 0 bits to count
- PR #1395 Update CONTRIBUTING to use the environment variable CUDF_HOME
- PR #1416 Fix bug at gdf_quantile_exact and gdf_quantile_appox
- PR #1421 Fix remove creation of series multiple times during `add_column()`
- PR #1405 CSV Reader: Fix memory leaks on read_csv() failure
- PR #1328 Fix CategoricalColumn to_arrow() null mask
- PR #1433 Fix NVStrings/categories includes
- PR #1432 Update NVStrings to 0.7.* to coincide with 0.7 development
- PR #1483 Modify CSV reader to avoid cropping blank quoted characters in non-string fields
- PR #1446 Merge 1275 hotfix from master into branch-0.7
- PR #1447 Fix legacy groupby apply docstring
- PR #1451 Fix hash join estimated result size is not correct
- PR #1454 Fix local build script improperly change directory permissions
- PR #1490 Require Dask 1.1.0+ for `is_dataframe_like` test or skip otherwise.
- PR #1497 Fix Thrust issue on CentOS caused by missing default constructor of host_vector elements
- PR #1498 Add missing include guard to device_atomics.cuh and separated DEVICE_ATOMICS_TEST
<<<<<<< HEAD

=======
- PR #1506 Fix csv-write call to updated NVStrings method
>>>>>>> 4083bd4b


# cuDF 0.6.1 (25 Mar 2019)

## Bug Fixes

- PR #1275 Fix CentOS exception in DataFrame.hash_partition from using value "returned" by a void function


# cuDF 0.6.0 (22 Mar 2019)

## New Features

- PR #760 Raise `FileNotFoundError` instead of `GDF_FILE_ERROR` in `read_csv` if the file does not exist
- PR #539 Add Python bindings for replace function
- PR #823 Add Doxygen configuration to enable building HTML documentation for libcudf C/C++ API
- PR #807 CSV Reader: Add byte_range parameter to specify the range in the input file to be read
- PR #857 Add Tail method for Series/DataFrame and update Head method to use iloc
- PR #858 Add series feature hashing support
- PR #871 CSV Reader: Add support for NA values, including user specified strings
- PR #893 Adds PyArrow based parquet readers / writers to Python, fix category dtype handling, fix arrow ingest buffer size issues
- PR #867 CSV Reader: Add support for ignoring blank lines and comment lines
- PR #887 Add Series digitize method
- PR #895 Add Series groupby
- PR #898 Add DataFrame.groupby(level=0) support
- PR #920 Add feather, JSON, HDF5 readers / writers from PyArrow / Pandas
- PR #888 CSV Reader: Add prefix parameter for column names, used when parsing without a header
- PR #913 Add DLPack support: convert between cuDF DataFrame and DLTensor
- PR #939 Add ORC reader from PyArrow
- PR #918 Add Series.groupby(level=0) support
- PR #906 Add binary and comparison ops to DataFrame
- PR #958 Support unary and binary ops on indexes
- PR #964 Add `rename` method to `DataFrame`, `Series`, and `Index`
- PR #985 Add `Series.to_frame` method
- PR #985 Add `drop=` keyword to reset_index method
- PR #994 Remove references to pygdf
- PR #990 Add external series groupby support
- PR #988 Add top-level merge function to cuDF
- PR #992 Add comparison binaryops to DateTime columns
- PR #996 Replace relative path imports with absolute paths in tests
- PR #995 CSV Reader: Add index_col parameter to specify the column name or index to be used as row labels
- PR #1004 Add `from_gpu_matrix` method to DataFrame
- PR #997 Add property index setter
- PR #1007 Replace relative path imports with absolute paths in cudf
- PR #1013 select columns with df.columns
- PR #1016 Rename Series.unique_count() to nunique() to match pandas API
- PR #947 Prefixsum to handle nulls and float types
- PR #1029 Remove rest of relative path imports
- PR #1021 Add filtered selection with assignment for Dataframes
- PR #872 Adding NVCategory support to cudf apis
- PR #1052 Add left/right_index and left/right_on keywords to merge
- PR #1091 Add `indicator=` and `suffixes=` keywords to merge
- PR #1107 Add unsupported keywords to Series.fillna
- PR #1032 Add string support to cuDF python
- PR #1136 Removed `gdf_concat`
- PR #1153 Added function for getting the padded allocation size for valid bitmask
- PR #1148 Add cudf.sqrt for dataframes and Series
- PR #1159 Add Python bindings for libcudf dlpack functions
- PR #1155 Add __array_ufunc__ for DataFrame and Series for sqrt
- PR #1168 to_frame for series accepts a name argument

## Improvements

- PR #1218 Add dask-cudf page to API docs
- PR #892 Add support for heterogeneous types in binary ops with JIT
- PR #730 Improve performance of `gdf_table` constructor
- PR #561 Add Doxygen style comments to Join CUDA functions
- PR #813 unified libcudf API functions by replacing gpu_ with gdf_
- PR #822 Add support for `__cuda_array_interface__` for ingest
- PR #756 Consolidate common helper functions from unordered map and multimap
- PR #753 Improve performance of groupby sum and average, especially for cases with few groups.
- PR #836 Add ingest support for arrow chunked arrays in Column, Series, DataFrame creation
- PR #763 Format doxygen comments for csv_read_arg struct
- PR #532 CSV Reader: Use type dispatcher instead of switch block
- PR #694 Unit test utilities improvements
- PR #878 Add better indexing to Groupby
- PR #554 Add `empty` method and `is_monotonic` attribute to `Index`
- PR #1040 Fixed up Doxygen comment tags
- PR #909 CSV Reader: Avoid host->device->host copy for header row data
- PR #916 Improved unit testing and error checking for `gdf_column_concat`
- PR #941 Replace `numpy` call in `Series.hash_encode` with `numba`
- PR #942 Added increment/decrement operators for wrapper types
- PR #943 Updated `count_nonzero_mask` to return `num_rows` when the mask is null
- PR #952 Added trait to map C++ type to `gdf_dtype`
- PR #966 Updated RMM submodule.
- PR #998 Add IO reader/writer modules to API docs, fix for missing cudf.Series docs
- PR #1017 concatenate along columns for Series and DataFrames
- PR #1002 Support indexing a dataframe with another boolean dataframe
- PR #1018 Better concatenation for Series and Dataframes
- PR #1036 Use Numpydoc style docstrings
- PR #1047 Adding gdf_dtype_extra_info to gdf_column_view_augmented
- PR #1054 Added default ctor to SerialTrieNode to overcome Thrust issue in CentOS7 + CUDA10
- PR #1024 CSV Reader: Add support for hexadecimal integers in integral-type columns
- PR #1033 Update `fillna()` to use libcudf function `gdf_replace_nulls`
- PR #1066 Added inplace assignment for columns and select_dtypes for dataframes
- PR #1026 CSV Reader: Change the meaning and type of the quoting parameter to match Pandas
- PR #1100 Adds `CUDF_EXPECTS` error-checking macro
- PR #1092 Fix select_dtype docstring
- PR #1111 Added cudf::table
- PR #1108 Sorting for datetime columns
- PR #1120 Return a `Series` (not a `Column`) from `Series.cat.set_categories()`
- PR #1128 CSV Reader: The last data row does not need to be line terminated
- PR #1183 Bump Arrow version to 0.12.1
- PR #1208 Default to CXX11_ABI=ON
- PR #1252 Fix NVStrings dependencies for cuda 9.2 and 10.0

## Bug Fixes

- PR #821 Fix flake8 issues revealed by flake8 update
- PR #808 Resolved renamed `d_columns_valids` variable name
- PR #820 CSV Reader: fix the issue where reader adds additional rows when file uses \r\n as a line terminator
- PR #780 CSV Reader: Fix scientific notation parsing and null values for empty quotes
- PR #815 CSV Reader: Fix data parsing when tabs are present in the input CSV file
- PR #850 Fix bug where left joins where the left df has 0 rows causes a crash
- PR #861 Fix memory leak by preserving the boolean mask index
- PR #875 Handle unnamed indexes in to/from arrow functions
- PR #877 Fix ingest of 1 row arrow tables in from arrow function
- PR #876 Added missing `<type_traits>` include
- PR #889 Deleted test_rmm.py which has now moved to RMM repo
- PR #866 Merge v0.5.1 numpy ABI hotfix into 0.6
- PR #917 value_counts return int type on empty columns
- PR #611 Renamed `gdf_reduce_optimal_output_size()` -> `gdf_reduction_get_intermediate_output_size()`
- PR #923 fix index for negative slicing for cudf dataframe and series
- PR #927 CSV Reader: Fix category GDF_CATEGORY hashes not being computed properly
- PR #921 CSV Reader: Fix parsing errors with delim_whitespace, quotations in the header row, unnamed columns
- PR #933 Fix handling objects of all nulls in series creation
- PR #940 CSV Reader: Fix an issue where the last data row is missing when using byte_range
- PR #945 CSV Reader: Fix incorrect datetime64 when milliseconds or space separator are used
- PR #959 Groupby: Problem with column name lookup
- PR #950 Converting dataframe/recarry with non-contiguous arrays
- PR #963 CSV Reader: Fix another issue with missing data rows when using byte_range
- PR #999 Fix 0 sized kernel launches and empty sort_index exception
- PR #993 Fix dtype in selecting 0 rows from objects
- PR #1009 Fix performance regression in `to_pandas` method on DataFrame
- PR #1008 Remove custom dask communication approach
- PR #1001 CSV Reader: Fix a memory access error when reading a large (>2GB) file with date columns
- PR #1019 Binary Ops: Fix error when one input column has null mask but other doesn't
- PR #1014 CSV Reader: Fix false positives in bool value detection
- PR #1034 CSV Reader: Fix parsing floating point precision and leading zero exponents
- PR #1044 CSV Reader: Fix a segfault when byte range aligns with a page
- PR #1058 Added support for `DataFrame.loc[scalar]`
- PR #1060 Fix column creation with all valid nan values
- PR #1073 CSV Reader: Fix an issue where a column name includes the return character
- PR #1090 Updating Doxygen Comments
- PR #1080 Fix dtypes returned from loc / iloc because of lists
- PR #1102 CSV Reader: Minor fixes and memory usage improvements
- PR #1174: Fix release script typo
- PR #1137 Add prebuild script for CI
- PR #1118 Enhanced the `DataFrame.from_records()` feature
- PR #1129 Fix join performance with index parameter from using numpy array
- PR #1145 Issue with .agg call on multi-column dataframes
- PR #908 Some testing code cleanup
- PR #1167 Fix issue with null_count not being set after inplace fillna()
- PR #1184 Fix iloc performance regression
- PR #1185 Support left_on/right_on and also on=str in merge
- PR #1200 Fix allocating bitmasks with numba instead of rmm in allocate_mask function
- PR #1213 Fix bug with csv reader requesting subset of columns using wrong datatype
- PR #1223 gpuCI: Fix label on rapidsai channel on gpu build scripts
- PR #1242 Add explicit Thrust exec policy to fix NVCATEGORY_TEST segfault on some platforms
- PR #1246 Fix categorical tests that failed due to bad implicit type conversion
- PR #1255 Fix overwriting conda package main label uploads
- PR #1259 Add dlpack includes to pip build


# cuDF 0.5.1 (05 Feb 2019)

## Bug Fixes

- PR #842 Avoid using numpy via cimport to prevent ABI issues in Cython compilation


# cuDF 0.5.0 (28 Jan 2019)

## New Features

- PR #722 Add bzip2 decompression support to `read_csv()`
- PR #693 add ZLIB-based GZIP/ZIP support to `read_csv_strings()`
- PR #411 added null support to gdf_order_by (new API) and cudf_table::sort
- PR #525 Added GitHub Issue templates for bugs, documentation, new features, and questions
- PR #501 CSV Reader: Add support for user-specified decimal point and thousands separator to read_csv_strings()
- PR #455 CSV Reader: Add support for user-specified decimal point and thousands separator to read_csv()
- PR #439 add `DataFrame.drop` method similar to pandas
- PR #356 add `DataFrame.transpose` method and `DataFrame.T` property similar to pandas
- PR #505 CSV Reader: Add support for user-specified boolean values
- PR #350 Implemented Series replace function
- PR #490 Added print_env.sh script to gather relevant environment details when reporting cuDF issues
- PR #474 add ZLIB-based GZIP/ZIP support to `read_csv()`
- PR #547 Added melt similar to `pandas.melt()`
- PR #491 Add CI test script to check for updates to CHANGELOG.md in PRs
- PR #550 Add CI test script to check for style issues in PRs
- PR #558 Add CI scripts for cpu-based conda and gpu-based test builds
- PR #524 Add Boolean Indexing
- PR #564 Update python `sort_values` method to use updated libcudf `gdf_order_by` API
- PR #509 CSV Reader: Input CSV file can now be passed in as a text or a binary buffer
- PR #607 Add `__iter__` and iteritems to DataFrame class
- PR #643 added a new api gdf_replace_nulls that allows a user to replace nulls in a column

## Improvements

- PR #426 Removed sort-based groupby and refactored existing groupby APIs. Also improves C++/CUDA compile time.
- PR #461 Add `CUDF_HOME` variable in README.md to replace relative pathing.
- PR #472 RMM: Created centralized rmm::device_vector alias and rmm::exec_policy
- PR #500 Improved the concurrent hash map class to support partitioned (multi-pass) hash table building.
- PR #454 Improve CSV reader docs and examples
- PR #465 Added templated C++ API for RMM to avoid explicit cast to `void**`
- PR #513 `.gitignore` tweaks
- PR #521 Add `assert_eq` function for testing
- PR #502 Simplify Dockerfile for local dev, eliminate old conda/pip envs
- PR #549 Adds `-rdynamic` compiler flag to nvcc for Debug builds
- PR #472 RMM: Created centralized rmm::device_vector alias and rmm::exec_policy
- PR #577 Added external C++ API for scatter/gather functions
- PR #500 Improved the concurrent hash map class to support partitioned (multi-pass) hash table building
- PR #583 Updated `gdf_size_type` to `int`
- PR #500 Improved the concurrent hash map class to support partitioned (multi-pass) hash table building
- PR #617 Added .dockerignore file. Prevents adding stale cmake cache files to the docker container
- PR #658 Reduced `JOIN_TEST` time by isolating overflow test of hash table size computation
- PR #664 Added Debuging instructions to README
- PR #651 Remove noqa marks in `__init__.py` files
- PR #671 CSV Reader: uncompressed buffer input can be parsed without explicitly specifying compression as None
- PR #684 Make RMM a submodule
- PR #718 Ensure sum, product, min, max methods pandas compatibility on empty datasets
- PR #720 Refactored Index classes to make them more Pandas-like, added CategoricalIndex
- PR #749 Improve to_arrow and from_arrow Pandas compatibility
- PR #766 Remove TravisCI references, remove unused variables from CMake, fix ARROW_VERSION in Cmake
- PR #773 Add build-args back to Dockerfile and handle dependencies based on environment yml file
- PR #781 Move thirdparty submodules to root and symlink in /cpp
- PR #843 Fix broken cudf/python API examples, add new methods to the API index

## Bug Fixes

- PR #569 CSV Reader: Fix days being off-by-one when parsing some dates
- PR #531 CSV Reader: Fix incorrect parsing of quoted numbers
- PR #465 Added templated C++ API for RMM to avoid explicit cast to `void**`
- PR #473 Added missing <random> include
- PR #478 CSV Reader: Add api support for auto column detection, header, mangle_dupe_cols, usecols
- PR #495 Updated README to correct where cffi pytest should be executed
- PR #501 Fix the intermittent segfault caused by the `thousands` and `compression` parameters in the csv reader
- PR #502 Simplify Dockerfile for local dev, eliminate old conda/pip envs
- PR #512 fix bug for `on` parameter in `DataFrame.merge` to allow for None or single column name
- PR #511 Updated python/cudf/bindings/join.pyx to fix cudf merge printing out dtypes
- PR #513 `.gitignore` tweaks
- PR #521 Add `assert_eq` function for testing
- PR #537 Fix CMAKE_CUDA_STANDARD_REQURIED typo in CMakeLists.txt
- PR #447 Fix silent failure in initializing DataFrame from generator
- PR #545 Temporarily disable csv reader thousands test to prevent segfault (test re-enabled in PR #501)
- PR #559 Fix Assertion error while using `applymap` to change the output dtype
- PR #575 Update `print_env.sh` script to better handle missing commands
- PR #612 Prevent an exception from occuring with true division on integer series.
- PR #630 Fix deprecation warning for `pd.core.common.is_categorical_dtype`
- PR #622 Fix Series.append() behaviour when appending values with different numeric dtype
- PR #603 Fix error while creating an empty column using None.
- PR #673 Fix array of strings not being caught in from_pandas
- PR #644 Fix return type and column support of dataframe.quantile()
- PR #634 Fix create `DataFrame.from_pandas()` with numeric column names
- PR #654 Add resolution check for GDF_TIMESTAMP in Join
- PR #648 Enforce one-to-one copy required when using `numba>=0.42.0`
- PR #645 Fix cmake build type handling not setting debug options when CMAKE_BUILD_TYPE=="Debug"
- PR #669 Fix GIL deadlock when launching multiple python threads that make Cython calls
- PR #665 Reworked the hash map to add a way to report the destination partition for a key
- PR #670 CMAKE: Fix env include path taking precedence over libcudf source headers
- PR #674 Check for gdf supported column types
- PR #677 Fix 'gdf_csv_test_Dates' gtest failure due to missing nrows parameter
- PR #604 Fix the parsing errors while reading a csv file using `sep` instead of `delimiter`.
- PR #686 Fix converting nulls to NaT values when converting Series to Pandas/Numpy
- PR #689 CSV Reader: Fix behavior with skiprows+header to match pandas implementation
- PR #691 Fixes Join on empty input DFs
- PR #706 CSV Reader: Fix broken dtype inference when whitespace is in data
- PR #717 CSV reader: fix behavior when parsing a csv file with no data rows
- PR #724 CSV Reader: fix build issue due to parameter type mismatch in a std::max call
- PR #734 Prevents reading undefined memory in gpu_expand_mask_bits numba kernel
- PR #747 CSV Reader: fix an issue where CUDA allocations fail with some large input files
- PR #750 Fix race condition for handling NVStrings in CMake
- PR #719 Fix merge column ordering
- PR #770 Fix issue where RMM submodule pointed to wrong branch and pin other to correct branches
- PR #778 Fix hard coded ABI off setting
- PR #784 Update RMM submodule commit-ish and pip paths
- PR #794 Update `rmm::exec_policy` usage to fix segmentation faults when used as temprory allocator.
- PR #800 Point git submodules to branches of forks instead of exact commits


# cuDF 0.4.0 (05 Dec 2018)

## New Features

- PR #398 add pandas-compatible `DataFrame.shape()` and `Series.shape()`
- PR #394 New documentation feature "10 Minutes to cuDF"
- PR #361 CSV Reader: Add support for strings with delimiters

## Improvements

 - PR #436 Improvements for type_dispatcher and wrapper structs
 - PR #429 Add CHANGELOG.md (this file)
 - PR #266 use faster CUDA-accelerated DataFrame column/Series concatenation.
 - PR #379 new C++ `type_dispatcher` reduces code complexity in supporting many data types.
 - PR #349 Improve performance for creating columns from memoryview objects
 - PR #445 Update reductions to use type_dispatcher. Adds integer types support to sum_of_squares.
 - PR #448 Improve installation instructions in README.md
 - PR #456 Change default CMake build to Release, and added option for disabling compilation of tests

## Bug Fixes

 - PR #444 Fix csv_test CUDA too many resources requested fail.
 - PR #396 added missing output buffer in validity tests for groupbys.
 - PR #408 Dockerfile updates for source reorganization
 - PR #437 Add cffi to Dockerfile conda env, fixes "cannot import name 'librmm'"
 - PR #417 Fix `map_test` failure with CUDA 10
 - PR #414 Fix CMake installation include file paths
 - PR #418 Properly cast string dtypes to programmatic dtypes when instantiating columns
 - PR #427 Fix and tests for Concatenation illegal memory access with nulls


# cuDF 0.3.0 (23 Nov 2018)

## New Features

 - PR #336 CSV Reader string support

## Improvements

 - PR #354 source code refactored for better organization. CMake build system overhaul. Beginning of transition to Cython bindings.
 - PR #290 Add support for typecasting to/from datetime dtype
 - PR #323 Add handling pyarrow boolean arrays in input/out, add tests
 - PR #325 GDF_VALIDITY_UNSUPPORTED now returned for algorithms that don't support non-empty valid bitmasks
 - PR #381 Faster InputTooLarge Join test completes in ms rather than minutes.
 - PR #373 .gitignore improvements
 - PR #367 Doc cleanup & examples for DataFrame methods
 - PR #333 Add Rapids Memory Manager documentation
 - PR #321 Rapids Memory Manager adds file/line location logging and convenience macros
 - PR #334 Implement DataFrame `__copy__` and `__deepcopy__`
 - PR #271 Add NVTX ranges to pygdf
 - PR #311 Document system requirements for conda install

## Bug Fixes

 - PR #337 Retain index on `scale()` function
 - PR #344 Fix test failure due to PyArrow 0.11 Boolean handling
 - PR #364 Remove noexcept from managed_allocator;  CMakeLists fix for NVstrings
 - PR #357 Fix bug that made all series be considered booleans for indexing
 - PR #351 replace conda env configuration for developers
 - PRs #346 #360 Fix CSV reading of negative numbers
 - PR #342 Fix CMake to use conda-installed nvstrings
 - PR #341 Preserve categorical dtype after groupby aggregations
 - PR #315 ReadTheDocs build update to fix missing libcuda.so
 - PR #320 FIX out-of-bounds access error in reductions.cu
 - PR #319 Fix out-of-bounds memory access in libcudf count_valid_bits
 - PR #303 Fix printing empty dataframe


# cuDF 0.2.0 and cuDF 0.1.0

These were initial releases of cuDF based on previously separate pyGDF and libGDF libraries.<|MERGE_RESOLUTION|>--- conflicted
+++ resolved
@@ -19,10 +19,7 @@
 - PR #1455 Add Series.Shift via Numba kernel
 - PR #1441 Add Series level cumulative ops (cumsum, cummin, cummax, cumprod)
 - PR #1461 Add Python coverage test to gpu build
-<<<<<<< HEAD
-=======
 - PR #1445 Parquet Reader: Add selective reading of rows and row group
->>>>>>> 4083bd4b
 
 ## Improvements
 
@@ -55,16 +52,11 @@
 - PR #1397 Add a utility function for producing an overflow-safe kernel launch grid configuration
 - PR #1382 Add GPU parsing of nested brackets to cuIO parsing utilities
 - PR #1481 Add cudf::table constructor to allocate a set of `gdf_column`s
-<<<<<<< HEAD
-- PR #1463 Allow and default melt keyword argument var_name to be None
-- PR #1486 Parquet Reader: Use device_buffer rather than device_ptr
-
-=======
 - PR #1484 Convert GroupBy CFFI to Cython
 - PR #1463 Allow and default melt keyword argument var_name to be None
 - PR #1486 Parquet Reader: Use device_buffer rather than device_ptr
 - PR #1520 Renamed `src/dataframe` to `src/table` and moved `table.hpp`. Made `types.hpp` to be type declarations only.
->>>>>>> 4083bd4b
+
 
 ## Bug Fixes
 
@@ -100,11 +92,7 @@
 - PR #1490 Require Dask 1.1.0+ for `is_dataframe_like` test or skip otherwise.
 - PR #1497 Fix Thrust issue on CentOS caused by missing default constructor of host_vector elements
 - PR #1498 Add missing include guard to device_atomics.cuh and separated DEVICE_ATOMICS_TEST
-<<<<<<< HEAD
-
-=======
 - PR #1506 Fix csv-write call to updated NVStrings method
->>>>>>> 4083bd4b
 
 
 # cuDF 0.6.1 (25 Mar 2019)
