--- conflicted
+++ resolved
@@ -25,13 +25,10 @@
 - PR #4190 Add libcudf++ transpose Cython implementation
 - PR #4217 Add libcudf++ quantiles Cython implementation
 - PR #4216 Add cudf.Scalar Python type
-<<<<<<< HEAD
 - PR #4129 Add libcudf++ interleave_columns and tile Cython implementation
-=======
 - PR #4262 Port unaryops.pyx to use libcudf++ APIs
 - PR #4276 Port avro.pyx to libcudf++
 - PR #4259 Ability to create Java host buffers from memory-mapped files
->>>>>>> f97a2f10
 - PR #4240 Add groupby::groups()
 
 ## Improvements
