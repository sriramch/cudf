--- conflicted
+++ resolved
@@ -6,11 +6,8 @@
 - PR #539 Add Python bindings for replace function
 - PR #807 CSV Reader: Add byte_range parameter to specify the range in the input file to be read
 - PR #871 CSV Reader: Add support for NA values, including user specified strings
-<<<<<<< HEAD
+- PR #867 CSV Reader: Add support for ignoring blank lines and comment lines
 - PR #888 CSV Reader: Add prefix parameter for column names, used when parsing without a header
-=======
-- PR #867 CSV Reader: Add support for ignoring blank lines and comment lines
->>>>>>> feec58cf
 
 ## Improvements
 
