--- conflicted
+++ resolved
@@ -24,13 +24,10 @@
 - PR #3970 Fix for Series Pickle
 - PR #3964 Restore legacy NVStrings and NVCategory dependencies in Java jar
 - PR #3982 Fix java unary op enum and add missing ops
-<<<<<<< HEAD
-- PR #4007 Fix for copy_bitmask issue with uninitialized device_buffer
-=======
 - PR #3979 Add `name` to Series serialize and deserialize
->>>>>>> e3732e30
 - PR #4005 Fix null mask allocation bug in gather_bitmask
 - PR #4000 Fix dask_cudf sort_values performance for single partitions
+- PR #4007 Fix for copy_bitmask issue with uninitialized device_buffer
 
 
 # cuDF 0.12.0 (Date TBD)
