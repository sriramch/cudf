--- conflicted
+++ resolved
@@ -329,7 +329,6 @@
  **/
 constexpr inline bool is_simple(data_type type) { return not is_compound(type); }
 
-<<<<<<< HEAD
 /**
  * @brief Indicates whether `T` is a nested type.
  *
@@ -371,7 +370,6 @@
   return cudf::experimental::type_dispatcher(type, is_nested_impl{});
 }
 
-=======
 /** @} */
->>>>>>> 6abd9f03
+
 }  // namespace cudf