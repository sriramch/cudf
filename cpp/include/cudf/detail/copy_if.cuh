--- conflicted
+++ resolved
@@ -20,6 +20,7 @@
 #include <cudf/column/column_factories.hpp>
 #include <cudf/detail/copy.hpp>
 #include <cudf/detail/gather.cuh>
+#include <cudf/detail/nvtx/ranges.hpp>
 #include <cudf/detail/utilities/cuda.cuh>
 #include <cudf/detail/utilities/device_atomics.cuh>
 #include <cudf/null_mask.hpp>
@@ -29,14 +30,6 @@
 #include <cudf/utilities/error.hpp>
 #include <cudf/utilities/traits.hpp>
 #include <cudf/utilities/type_dispatcher.hpp>
-<<<<<<< HEAD
-#include <cudf/null_mask.hpp>
-#include <cudf/column/column_device_view.cuh>
-#include <cudf/column/column_factories.hpp>
-#include <cudf/detail/utilities/cuda.cuh>
-#include <cudf/detail/nvtx/ranges.hpp>
-=======
->>>>>>> f840562c
 
 #include <rmm/device_buffer.hpp>
 #include <rmm/device_scalar.hpp>
@@ -51,7 +44,8 @@
 __global__ void compute_block_counts(cudf::size_type* __restrict__ block_counts,
                                      cudf::size_type size,
                                      cudf::size_type per_thread,
-                                     Filter filter) {
+                                     Filter filter)
+{
   int tid   = threadIdx.x + per_thread * block_size * blockIdx.x;
   int count = 0;
 
@@ -66,7 +60,8 @@
 
 // Compute the exclusive prefix sum of each thread's mask value within each block
 template <int block_size>
-__device__ cudf::size_type block_scan_mask(bool mask_true, cudf::size_type& block_sum) {
+__device__ cudf::size_type block_scan_mask(bool mask_true, cudf::size_type& block_sum)
+{
   int offset = 0;
 
   using BlockScan = cub::BlockScan<cudf::size_type, block_size>;
@@ -97,7 +92,8 @@
                       cudf::size_type const* __restrict__ block_offsets,
                       cudf::size_type size,
                       cudf::size_type per_thread,
-                      Filter filter) {
+                      Filter filter)
+{
   T* __restrict__ output_data                   = output_view.data<T>();
   cudf::bitmask_type* __restrict__ output_valid = output_view.null_mask();
   constexpr cudf::size_type leader_lane{0};
@@ -208,19 +204,21 @@
 // Dispatch functor which performs the scatter for fixed column types and gather for other
 template <typename Filter, int block_size>
 struct scatter_gather_functor {
-  // There are two operator functions, one for fixed width column type and
-  // other for columns that can have childrens such as string_view. fixed width
-  // column gatherer is simpler and kernel is specifically designed for only that
-  // to achieve better performance compared to generic gather used for string.
-  template <typename T>
-  std::enable_if_t<not cudf::is_fixed_width<T>(), std::unique_ptr<cudf::column>> operator()(
+  // There are two operator functions, one for fixed-width column types and another for columns that
+  // can have children such as string_view. fixed-width column gatherer is simpler and the kernel is
+  // specifically designed for better performance compared to the generic gather used for strings.
+
+  // operator for non-fixed-width types.
+  template <typename T, std::enable_if_t<not cudf::is_fixed_width<T>()>* = nullptr>
+  std::unique_ptr<cudf::column> operator()(
     cudf::column_view const& input,
     cudf::size_type const& output_size,
     cudf::size_type const* block_offsets,
     Filter filter,
     rmm::mr::device_memory_resource* mr = rmm::mr::get_default_resource(),
-    cudaStream_t stream                 = 0) {
-    //Actually we gather here
+    cudaStream_t stream                 = 0)
+  {
+    // Actually we gather here
     rmm::device_vector<cudf::size_type> indices(output_size, 0);
 
     thrust::copy_if(rmm::exec_policy(stream)->on(stream),
@@ -236,28 +234,18 @@
     return std::make_unique<cudf::column>(std::move(output_table->get_column(0)));
   }
 
-  template <typename T>
-<<<<<<< HEAD
-  std::enable_if_t<cudf::is_fixed_width<T>(), std::unique_ptr<cudf::column>>
-  operator()(cudf::column_view const& input,
-             cudf::size_type const& output_size,
-             cudf::size_type const* block_offsets,
-             Filter filter,
-             rmm::mr::device_memory_resource *mr =
-                 rmm::mr::get_default_resource(),
-             cudaStream_t stream = 0) {
-    auto output_column = cudf::experimental::detail::allocate_like(input, output_size, cudf::experimental::mask_allocation_policy::RETAIN, mr, stream);
-=======
-  std::enable_if_t<cudf::is_fixed_width<T>(), std::unique_ptr<cudf::column>> operator()(
+  // operator template for fixed-width types
+  template <typename T, std::enable_if_t<cudf::is_fixed_width<T>()>* = nullptr>
+  std::unique_ptr<cudf::column> operator()(
     cudf::column_view const& input,
     cudf::size_type const& output_size,
     cudf::size_type const* block_offsets,
     Filter filter,
     rmm::mr::device_memory_resource* mr = rmm::mr::get_default_resource(),
-    cudaStream_t stream                 = 0) {
+    cudaStream_t stream                 = 0)
+  {
     auto output_column = cudf::experimental::detail::allocate_like(
       input, output_size, cudf::experimental::mask_allocation_policy::RETAIN, mr, stream);
->>>>>>> f840562c
     auto output = output_column->mutable_view();
 
     bool has_valid = input.nullable();
@@ -300,10 +288,10 @@
 namespace detail {
 /**
  * @brief Filters `input` using a Filter function object
- * 
+ *
  * @p filter must be a functor or lambda with the following signature:
  * __device__ bool operator()(cudf::size_type i);
- * It will return true if element i of @p input should be copied, 
+ * It will return true if element i of @p input should be copied,
  * false otherwise.
  *
  * @tparam Filter the filter functor type
@@ -312,84 +300,14 @@
  * @return unique_ptr<table> The table generated from filtered `input`.
  */
 template <typename Filter>
-<<<<<<< HEAD
-std::unique_ptr<experimental::table> copy_if(table_view const& input, Filter filter,
-                                             rmm::mr::device_memory_resource *mr =
-                                               rmm::mr::get_default_resource(),
-                                             cudaStream_t stream = 0) {
-    CUDF_FUNC_RANGE();
-
-    if (0 == input.num_rows() || 0 == input.num_columns()) {
-        return experimental::empty_like(input);
-    }
-
-    constexpr int block_size = 256;
-    cudf::size_type per_thread =
-      elements_per_thread(compute_block_counts<Filter, block_size>,
-                          input.num_rows(), block_size);
-    cudf::experimental::detail::grid_1d grid{input.num_rows(), block_size, per_thread};
-
-    // allocate temp storage for block counts and offsets
-    // TODO: use an uninitialized buffer to avoid the initialization kernel
-    rmm::device_vector<cudf::size_type> block_counts(2 * grid.num_blocks + 1, 0);
-    //rmm::device_vector<cudf::size_type> block_offsets(grid.num_blocks + 1, 0);
-
-    // 1. Find the count of elements in each block that "pass" the mask
-    compute_block_counts<Filter, block_size>
-        <<<grid.num_blocks, block_size, 0, stream>>>(thrust::raw_pointer_cast(block_counts.data()),
-                                                     input.num_rows(),
-                                                     per_thread,
-                                                     filter);
-
-    CHECK_CUDA(stream);
-
-    cudf::size_type output_size = 0;
-
-    // 2. Find the offset for each block's output using a scan of block counts
-    if (grid.num_blocks > 1) {
-        // Determine and allocate temporary device storage
-        size_t temp_storage_bytes = 0;
-        cub::DeviceScan::InclusiveSum(nullptr, temp_storage_bytes,
-                                      &block_counts[0], &block_counts[grid.num_blocks + 1],
-                                      grid.num_blocks, stream);
-        rmm::device_buffer d_temp_storage(temp_storage_bytes, stream, mr);
-
-        // Run exclusive prefix sum
-        cub::DeviceScan::InclusiveSum(d_temp_storage.data(), temp_storage_bytes,
-                                      &block_counts[0], &block_counts[grid.num_blocks + 1],
-                                      grid.num_blocks, stream);
-
-        cudaStreamSynchronize(stream);
-        // As it is InclusiveSum, last value in block_offsets will be output_size
-        output_size = block_counts.back();
-    } else {
-        // With num_blocks <= 1, block_offsets will always be `0`
-        cudaStreamSynchronize(stream);
-        output_size = block_counts[grid.num_blocks - 1];
-    }
-
-    CHECK_CUDA(stream);
-
-
-   if (output_size == input.num_rows()) {
-       return std::make_unique<experimental::table>(input);
-   } else if (output_size > 0){ 
-
-       std::vector<std::unique_ptr<column>> out_columns(input.num_columns());
-       std::transform(input.begin(), input.end(), out_columns.begin(),
-        [&] (auto col_view) {
-          return cudf::experimental::type_dispatcher(col_view.type(),
-            scatter_gather_functor<Filter, block_size>{},
-            col_view, output_size,
-            thrust::raw_pointer_cast(block_counts.data() + grid.num_blocks), filter, mr, stream);});
-   
-        return std::make_unique<experimental::table>(std::move(out_columns));
-=======
 std::unique_ptr<experimental::table> copy_if(
   table_view const& input,
   Filter filter,
   rmm::mr::device_memory_resource* mr = rmm::mr::get_default_resource(),
-  cudaStream_t stream                 = 0) {
+  cudaStream_t stream                 = 0)
+{
+  CUDF_FUNC_RANGE();
+
   if (0 == input.num_rows() || 0 == input.num_columns()) { return experimental::empty_like(input); }
 
   constexpr int block_size = 256;
@@ -399,8 +317,8 @@
 
   // allocate temp storage for block counts and offsets
   // TODO: use an uninitialized buffer to avoid the initialization kernel
-  rmm::device_vector<cudf::size_type> block_counts(grid.num_blocks);
-  rmm::device_vector<cudf::size_type> block_offsets(grid.num_blocks + 1, 0);
+  rmm::device_vector<cudf::size_type> block_counts(2 * grid.num_blocks + 1, 0);
+  // rmm::device_vector<cudf::size_type> block_offsets(grid.num_blocks + 1, 0);
 
   // 1. Find the count of elements in each block that "pass" the mask
   compute_block_counts<Filter, block_size><<<grid.num_blocks, block_size, 0, stream>>>(
@@ -414,27 +332,30 @@
   if (grid.num_blocks > 1) {
     // Determine and allocate temporary device storage
     size_t temp_storage_bytes = 0;
-    cub::DeviceScan::InclusiveSum(
-      nullptr, temp_storage_bytes, &block_counts[0], &block_offsets[1], grid.num_blocks, stream);
+    cub::DeviceScan::InclusiveSum(nullptr,
+                                  temp_storage_bytes,
+                                  &block_counts[0],
+                                  &block_counts[grid.num_blocks + 1],
+                                  grid.num_blocks,
+                                  stream);
     rmm::device_buffer d_temp_storage(temp_storage_bytes, stream, mr);
 
     // Run exclusive prefix sum
     cub::DeviceScan::InclusiveSum(d_temp_storage.data(),
                                   temp_storage_bytes,
                                   &block_counts[0],
-                                  &block_offsets[1],
+                                  &block_counts[grid.num_blocks + 1],
                                   grid.num_blocks,
                                   stream);
 
-    CUDA_TRY(cudaStreamSynchronize(stream));
+    cudaStreamSynchronize(stream);
     // As it is InclusiveSum, last value in block_offsets will be output_size
-    output_size = block_offsets.back();
+    output_size = block_counts.back();
   } else {
     // With num_blocks <= 1, block_offsets will always be `0`
-    CUDA_TRY(cudaStreamSynchronize(stream));
-    output_size = block_counts.back();
-  }
->>>>>>> f840562c
+    cudaStreamSynchronize(stream);
+    output_size = block_counts[grid.num_blocks - 1];
+  }
 
   CHECK_CUDA(stream);
 
@@ -443,23 +364,43 @@
   } else if (output_size > 0) {
     std::vector<std::unique_ptr<column>> out_columns(input.num_columns());
     std::transform(input.begin(), input.end(), out_columns.begin(), [&](auto col_view) {
-      return cudf::experimental::type_dispatcher(col_view.type(),
-                                                 scatter_gather_functor<Filter, block_size>{},
-                                                 col_view,
-                                                 output_size,
-                                                 thrust::raw_pointer_cast(block_offsets.data()),
-                                                 filter,
-                                                 mr,
-                                                 stream);
+      return cudf::experimental::type_dispatcher(
+        col_view.type(),
+        scatter_gather_functor<Filter, block_size>{},
+        col_view,
+        output_size,
+        thrust::raw_pointer_cast(block_counts.data() + grid.num_blocks),
+        filter,
+        mr,
+        stream);
     });
 
     return std::make_unique<experimental::table>(std::move(out_columns));
 
-  } else {
-    return experimental::empty_like(input);
-  }
-}
+    CHECK_CUDA(stream);
+
+    if (output_size == input.num_rows()) {
+      return std::make_unique<experimental::table>(input);
+    } else if (output_size > 0) {
+      std::vector<std::unique_ptr<column>> out_columns(input.num_columns());
+      std::transform(input.begin(), input.end(), out_columns.begin(), [&](auto col_view) {
+        return cudf::experimental::type_dispatcher(col_view.type(),
+                                                   scatter_gather_functor<Filter, block_size>{},
+                                                   col_view,
+                                                   output_size,
+                                                   thrust::raw_pointer_cast(block_offsets.data()),
+                                                   filter,
+                                                   mr,
+                                                   stream);
+      });
+
+      return std::make_unique<experimental::table>(std::move(out_columns));
+
+    } else {
+      return experimental::empty_like(input);
+    }
+  }
 
 }  // namespace detail
-}  // namespace experimental
-}  // namespace cudf+}  // namespace detail
+}  // namespace experimental