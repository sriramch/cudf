--- conflicted
+++ resolved
@@ -29,13 +29,6 @@
 
 /**
  * @addtogroup column_copy
- * @{
- */
-
-/**
- * @ingroup column_apis
- * @addtogroup column_copy Copy
- * BinaryOp APIs
  * @{
  */
 
@@ -725,10 +718,6 @@
   size_type index,
   rmm::mr::device_memory_resource* mr = rmm::mr::get_default_resource());
 
-<<<<<<< HEAD
-/** @} */  // end of group
-=======
 /** @} */
->>>>>>> 5c4b3b00
 }  // namespace experimental
 }  // namespace cudf