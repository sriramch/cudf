/*
 * Copyright (c) 2019, NVIDIA CORPORATION.
 *
 * Licensed under the Apache License, Version 2.0 (the "License");
 * you may not use this file except in compliance with the License.
 * You may obtain a copy of the License at
 *
 *     http://www.apache.org/licenses/LICENSE-2.0
 *
 * Unless required by applicable law or agreed to in writing, software
 * distributed under the License is distributed on an "AS IS" BASIS,
 * WITHOUT WARRANTIES OR CONDITIONS OF ANY KIND, either express or implied.
 * See the License for the specific language governing permissions and
 * limitations under the License.
 */

/**
 * @file synchroniazation.hpp
 * @brief This is the header file for `cuda_event_timer`.
 **/

<<<<<<< HEAD
/**
 * @brief  This class serves as a wrapper for using `cudaEvent_t` as the user 
 * defined timer within the framework of google benchmark 
=======
/**---------------------------------------------------------------------------*
 * @brief  This class serves as a wrapper for using `cudaEvent_t` as the user
 * defined timer within the framework of google benchmark
>>>>>>> cfb1f6b6
 * (https://github.com/google/benchmark).
 *
 * It is built on top of the idea of Resource acquisition is initialization
 * (RAII). In the following we show a minimal example of how to use this class.

    #include <benchmark/benchmark.h>

    static void sample_cuda_benchmark(benchmark::State& state) {

      for (auto _ : state){

        cudaStream_t stream = 0;

        // Create (Construct) an object of this class. You HAVE to pass in the
        // benchmark::State object you are using. It measures the time from its
        // creation to its destruction that is spent on the specified CUDA stream.
        // It also clears the L2 cache by cudaMemset'ing a device buffer that is of
        // the size of the L2 cache (if flush_l2_cache is set to true and there is
        // an L2 cache on the current device).
        cuda_event_timer raii(state, true, stream); // flush_l2_cache = true

        // Now perform the operations that is to be benchmarked
        sample_kernel<<<1, 256, 0, stream>>>(); // Possibly launching a CUDA kernel

      }
    }

    // Register the function as a benchmark. You will need to set the `UseManualTime()`
    // flag in order to use the timer embeded in this class.
    BENCHMARK(sample_cuda_benchmark)->UseManualTime();


 **/

#ifndef CUDF_BENCH_SYNCHRONIZATION_H
#define CUDF_BENCH_SYNCHRONIZATION_H

// Google Benchmark library
#include <benchmark/benchmark.h>

#include <tests/utilities/legacy/cudf_test_utils.cuh>

class cuda_event_timer {
<<<<<<< HEAD
 
public:

  /**
=======
 public:
  /**---------------------------------------------------------------------------*
>>>>>>> cfb1f6b6
   * @brief This c'tor clears the L2$ by cudaMemset'ing a buffer of L2$ size
   * and starts the timer.
   *
   * @param[in,out] state  This is the benchmark::State whose timer we are going
   * to update.
   * @param[in] flush_l2_cache_ whether or not to flush the L2 cache before
   *                            every iteration.
   * @param[in] stream_ The CUDA stream we are measuring time on.
<<<<<<< HEAD
   **/
  cuda_event_timer(benchmark::State& state,
                   bool flush_l2_cache,
                   cudaStream_t stream_ = 0);
 
  // The user will HAVE to provide a benchmark::State object to set 
=======
   *---------------------------------------------------------------------------**/
  cuda_event_timer(benchmark::State& state, bool flush_l2_cache, cudaStream_t stream_ = 0);

  // The user will HAVE to provide a benchmark::State object to set
>>>>>>> cfb1f6b6
  // the timer so we disable the default c'tor.
  cuda_event_timer() = delete;

  // The d'tor stops the timer and performs a synchroniazation.
  // Time of the benchmark::State object provided to the c'tor
  // will be set to the value given by `cudaEventElapsedTime`.
  ~cuda_event_timer();

 private:
  cudaEvent_t start;
  cudaEvent_t stop;
  cudaStream_t stream;
  benchmark::State* p_state;
};

#endif<|MERGE_RESOLUTION|>--- conflicted
+++ resolved
@@ -15,19 +15,13 @@
  */
 
 /**
- * @file synchroniazation.hpp
+ * @file synchronization.hpp
  * @brief This is the header file for `cuda_event_timer`.
  **/
 
-<<<<<<< HEAD
 /**
- * @brief  This class serves as a wrapper for using `cudaEvent_t` as the user 
- * defined timer within the framework of google benchmark 
-=======
-/**---------------------------------------------------------------------------*
  * @brief  This class serves as a wrapper for using `cudaEvent_t` as the user
  * defined timer within the framework of google benchmark
->>>>>>> cfb1f6b6
  * (https://github.com/google/benchmark).
  *
  * It is built on top of the idea of Resource acquisition is initialization
@@ -71,15 +65,8 @@
 #include <tests/utilities/legacy/cudf_test_utils.cuh>
 
 class cuda_event_timer {
-<<<<<<< HEAD
- 
-public:
-
+ public:
   /**
-=======
- public:
-  /**---------------------------------------------------------------------------*
->>>>>>> cfb1f6b6
    * @brief This c'tor clears the L2$ by cudaMemset'ing a buffer of L2$ size
    * and starts the timer.
    *
@@ -88,19 +75,10 @@
    * @param[in] flush_l2_cache_ whether or not to flush the L2 cache before
    *                            every iteration.
    * @param[in] stream_ The CUDA stream we are measuring time on.
-<<<<<<< HEAD
    **/
-  cuda_event_timer(benchmark::State& state,
-                   bool flush_l2_cache,
-                   cudaStream_t stream_ = 0);
- 
-  // The user will HAVE to provide a benchmark::State object to set 
-=======
-   *---------------------------------------------------------------------------**/
   cuda_event_timer(benchmark::State& state, bool flush_l2_cache, cudaStream_t stream_ = 0);
 
-  // The user will HAVE to provide a benchmark::State object to set
->>>>>>> cfb1f6b6
+  // The user must provide a benchmark::State object to set
   // the timer so we disable the default c'tor.
   cuda_event_timer() = delete;
 
