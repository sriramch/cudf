--- conflicted
+++ resolved
@@ -52,158 +52,111 @@
       default: return Out{};
     }
   }
-<<<<<<< HEAD
-  CUDA_DEVICE_CALLABLE Out equal(Lhs const& x, Rhs const& y) const { return static_cast<Out>(x == y); }
-  CUDA_DEVICE_CALLABLE Out not_equal(Lhs const& x, Rhs const& y) const { return static_cast<Out>(x != y); }
-  CUDA_DEVICE_CALLABLE Out less(Lhs const& x, Rhs const& y) const { return static_cast<Out>(x < y); }
-  CUDA_DEVICE_CALLABLE Out greater(Lhs const& x, Rhs const& y) const { return static_cast<Out>(x > y); }
-  CUDA_DEVICE_CALLABLE Out less_equal(Lhs const& x, Rhs const& y) const { return static_cast<Out>(x <= y); }
-  CUDA_DEVICE_CALLABLE Out greater_equal(Lhs const& x, Rhs const& y) const { return static_cast<Out>(x >= y); }
+  CUDA_DEVICE_CALLABLE Out equal(Lhs const& x, Rhs const& y) const {
+    return static_cast<Out>(x == y);
+  }
+  CUDA_DEVICE_CALLABLE Out not_equal(Lhs const& x, Rhs const& y) const {
+    return static_cast<Out>(x != y);
+  }
+  CUDA_DEVICE_CALLABLE Out less(Lhs const& x, Rhs const& y) const {
+    return static_cast<Out>(x < y);
+  }
+  CUDA_DEVICE_CALLABLE Out greater(Lhs const& x, Rhs const& y) const {
+    return static_cast<Out>(x > y);
+  }
+  CUDA_DEVICE_CALLABLE Out less_equal(Lhs const& x, Rhs const& y) const {
+    return static_cast<Out>(x <= y);
+  }
+  CUDA_DEVICE_CALLABLE Out greater_equal(Lhs const& x, Rhs const& y) const {
+    return static_cast<Out>(x >= y);
+  }
   CUDA_DEVICE_CALLABLE Out null_equal(ElementPair<Lhs> const& x, ElementPair<Rhs> const& y) const {
     if (!x.second && !y.second) return Out{true};
     if (x.second && y.second) return this->equal(x.first, y.first);
     return Out{false};
-=======
-  CUDA_DEVICE_CALLABLE Out equal(Lhs const& x, Rhs const& y) const {
-    return static_cast<Out>(x == y);
-  }
-  CUDA_DEVICE_CALLABLE Out not_equal(Lhs const& x, Rhs const& y) const {
-    return static_cast<Out>(x != y);
-  }
-  CUDA_DEVICE_CALLABLE Out less(Lhs const& x, Rhs const& y) const {
-    return static_cast<Out>(x < y);
-  }
-  CUDA_DEVICE_CALLABLE Out greater(Lhs const& x, Rhs const& y) const {
-    return static_cast<Out>(x > y);
-  }
-  CUDA_DEVICE_CALLABLE Out less_equal(Lhs const& x, Rhs const& y) const {
-    return static_cast<Out>(x <= y);
-  }
-  CUDA_DEVICE_CALLABLE Out greater_equal(Lhs const& x, Rhs const& y) const {
-    return static_cast<Out>(x >= y);
->>>>>>> 4cafc989
   }
 };
 
 template <typename Lhs, typename Rhs, typename Out>
 struct apply_binop_scalar_lhs_rhs : apply_binop<Lhs, Rhs, Out> {
-<<<<<<< HEAD
-  apply_binop_scalar_lhs_rhs(binary_operator op)
-    : apply_binop<Lhs, Rhs, Out>(op) {}
-  CUDA_DEVICE_CALLABLE Out operator()(ElementPair<Lhs> const& x, ElementPair<Rhs> const &y) const {
-    return apply_binop<Lhs, Rhs, Out>::operator()(x, y);
-=======
   cudf::experimental::scalar_device_type_t<Rhs> scalar;
   apply_binop_scalar_lhs_rhs(binary_operator op,
                              cudf::experimental::scalar_device_type_t<Rhs> scalar)
     : apply_binop<Lhs, Rhs, Out>(op), scalar(scalar) {}
-  CUDA_DEVICE_CALLABLE Out operator()(Lhs const& x) const {
-    return apply_binop<Lhs, Rhs, Out>::operator()(x, scalar.value());
->>>>>>> 4cafc989
+  CUDA_DEVICE_CALLABLE Out operator()(ElementPair<Lhs> const& x, ElementPair<Rhs> const &y) const {
+    return apply_binop<Lhs, Rhs, Out>::operator()(x, y);
   }
 };
 
 template <typename Lhs, typename Rhs, typename Out>
 struct apply_binop_scalar_rhs_lhs : apply_binop<Lhs, Rhs, Out> {
-<<<<<<< HEAD
-  apply_binop_scalar_rhs_lhs(binary_operator op)
-    : apply_binop<Lhs, Rhs, Out>(op) {}
-  CUDA_DEVICE_CALLABLE Out operator()(ElementPair<Lhs> const& x, ElementPair<Rhs> const &y) const {
-    return apply_binop<Lhs, Rhs, Out>::operator()(y, x);
-=======
   cudf::experimental::scalar_device_type_t<Rhs> scalar;
   apply_binop_scalar_rhs_lhs(binary_operator op,
                              cudf::experimental::scalar_device_type_t<Rhs> scalar)
     : apply_binop<Lhs, Rhs, Out>(op), scalar(scalar) {}
-  CUDA_DEVICE_CALLABLE Out operator()(Lhs const& x) const {
-    return apply_binop<Lhs, Rhs, Out>::operator()(scalar.value(), x);
->>>>>>> 4cafc989
+  CUDA_DEVICE_CALLABLE Out operator()(ElementPair<Lhs> const& x, ElementPair<Rhs> const &y) const {
+    return apply_binop<Lhs, Rhs, Out>::operator()(y, x);
   }
 };
 
 template <typename Lhs, typename Rhs, typename Out>
 struct binary_op {
-<<<<<<< HEAD
-
-  std::unique_ptr<column> operator()(column_view const& lhs, scalar const& rhs, binary_operator op, data_type out_type, bool const reversed, rmm::mr::device_memory_resource* mr, cudaStream_t stream) {
+  std::unique_ptr<column> operator()(column_view const& lhs, 
+                                     scalar const& rhs, 
+                                     binary_operator op, 
+                                     data_type out_type, 
+                                     bool const reversed, 
+                                     rmm::mr::device_memory_resource* mr, 
+                                     cudaStream_t stream) {
     std::unique_ptr<column> out;
     if (null_using_binop(op)) {
-      out = make_numeric_column(data_type{type_id::BOOL8}, lhs.size(), mask_state::ALL_VALID,
-                                stream, mr);
+      out = make_numeric_column(
+        data_type{type_id::BOOL8}, lhs.size(), mask_state::ALL_VALID, stream, mr);
     } else {
       auto new_mask = binops::detail::scalar_col_valid_mask_and(lhs, rhs, stream, mr);
-      out = make_fixed_width_column(out_type, lhs.size(), new_mask,
-                                    rhs.is_valid(stream) ? cudf::UNKNOWN_NULL_COUNT : lhs.size(),
-                                    stream, mr);
-    }
-
-    if (lhs.size() > 0 && (null_using_binop(op) || rhs.is_valid(stream))) {
-      auto out_view = out->mutable_view();
-      auto out_itr = out_view.begin<Out>();
-      auto lhs_device_view = column_device_view::create(lhs, stream);
-      auto rhs_itr = cudf::experimental::detail::make_pair_iterator<Lhs, true>(rhs);
-      if (lhs.has_nulls()) {
-        auto lhs_itr = cudf::experimental::detail::make_pair_iterator<Lhs, true>(*lhs_device_view);
-        reversed ?
-          thrust::transform(rmm::exec_policy(stream)->on(stream), lhs_itr, lhs_itr + lhs.size(), rhs_itr, out_itr, apply_binop_scalar_rhs_lhs<Lhs, Rhs, Out>{op}) :
-          thrust::transform(rmm::exec_policy(stream)->on(stream), lhs_itr, lhs_itr + lhs.size(), rhs_itr, out_itr, apply_binop_scalar_lhs_rhs<Lhs, Rhs, Out>{op}) ;
-      } else {
-        auto lhs_itr = cudf::experimental::detail::make_pair_iterator<Lhs, false>(*lhs_device_view);
-        reversed ?
-          thrust::transform(rmm::exec_policy(stream)->on(stream), lhs_itr, lhs_itr + lhs.size(), rhs_itr, out_itr, apply_binop_scalar_rhs_lhs<Lhs, Rhs, Out>{op}) :
-          thrust::transform(rmm::exec_policy(stream)->on(stream), lhs_itr, lhs_itr + lhs.size(), rhs_itr, out_itr, apply_binop_scalar_lhs_rhs<Lhs, Rhs, Out>{op}) ;
-=======
-  std::unique_ptr<column> operator()(column_view const& lhs,
-                                     scalar const& rhs,
-                                     binary_operator op,
-                                     data_type out_type,
-                                     bool const reversed,
-                                     rmm::mr::device_memory_resource* mr,
-                                     cudaStream_t stream) {
-    auto new_mask = binops::detail::scalar_col_valid_mask_and(lhs, rhs, stream, mr);
-    auto out      = make_fixed_width_column(out_type,
-                                       lhs.size(),
+      out           = make_fixed_width_column(out_type, 
+                                       lhs.size(), 
                                        new_mask,
                                        rhs.is_valid(stream) ? cudf::UNKNOWN_NULL_COUNT : lhs.size(),
-                                       stream,
+                                       stream, 
                                        mr);
-
-    if (lhs.size() > 0 && rhs.is_valid(stream)) {
+    }
+
+    if (lhs.size() > 0 && (null_using_binop(op) || rhs.is_valid(stream))) {
       auto out_view        = out->mutable_view();
       auto out_itr         = out_view.begin<Out>();
       auto lhs_device_view = column_device_view::create(lhs, stream);
-      auto rhs_scalar      = static_cast<cudf::experimental::scalar_type_t<Rhs> const&>(rhs);
-      auto rhs_scalar_view = get_scalar_device_view(rhs_scalar);
+      auto rhs_itr         = cudf::experimental::detail::make_pair_iterator<Lhs, true>(rhs);
       if (lhs.has_nulls()) {
-        auto lhs_itr =
-          cudf::experimental::detail::make_null_replacement_iterator(*lhs_device_view, Lhs{});
-        reversed
-          ? thrust::transform(rmm::exec_policy(stream)->on(stream),
-                              lhs_itr,
-                              lhs_itr + lhs.size(),
-                              out_itr,
-                              apply_binop_scalar_rhs_lhs<Lhs, Rhs, Out>{op, rhs_scalar_view})
-          : thrust::transform(rmm::exec_policy(stream)->on(stream),
-                              lhs_itr,
-                              lhs_itr + lhs.size(),
-                              out_itr,
-                              apply_binop_scalar_lhs_rhs<Lhs, Rhs, Out>{op, rhs_scalar_view});
+        auto lhs_itr = cudf::experimental::detail::make_pair_iterator<Lhs, true>(*lhs_device_view);
+        reversed 
+          ? thrust::transform(rmm::exec_policy(stream)->on(stream), 
+                              lhs_itr, 
+                              lhs_itr + lhs.size(), 
+                              rhs_itr, 
+                              out_itr, 
+                              apply_binop_scalar_rhs_lhs<Lhs, Rhs, Out>{op}) 
+          : thrust::transform(rmm::exec_policy(stream)->on(stream), 
+                              lhs_itr, 
+                              lhs_itr + lhs.size(), 
+                              rhs_itr, 
+                              out_itr, 
+                              apply_binop_scalar_lhs_rhs<Lhs, Rhs, Out>{op}) ;
       } else {
-        auto lhs_itr = thrust::make_transform_iterator(
-          thrust::make_counting_iterator(size_type{0}),
-          [col = *lhs_device_view] __device__(size_type i) { return col.element<Lhs>(i); });
-        reversed
-          ? thrust::transform(rmm::exec_policy(stream)->on(stream),
-                              lhs_itr,
-                              lhs_itr + lhs.size(),
-                              out_itr,
-                              apply_binop_scalar_rhs_lhs<Lhs, Rhs, Out>{op, rhs_scalar_view})
-          : thrust::transform(rmm::exec_policy(stream)->on(stream),
-                              lhs_itr,
-                              lhs_itr + lhs.size(),
-                              out_itr,
-                              apply_binop_scalar_lhs_rhs<Lhs, Rhs, Out>{op, rhs_scalar_view});
->>>>>>> 4cafc989
+        auto lhs_itr = cudf::experimental::detail::make_pair_iterator<Lhs, false>(*lhs_device_view);
+        reversed 
+          ? thrust::transform(rmm::exec_policy(stream)->on(stream), 
+                              lhs_itr, 
+                              lhs_itr + lhs.size(), 
+                              rhs_itr, 
+                              out_itr, 
+                              apply_binop_scalar_rhs_lhs<Lhs, Rhs, Out>{op}) 
+          : thrust::transform(rmm::exec_policy(stream)->on(stream), 
+                              lhs_itr, 
+                              lhs_itr + lhs.size(), 
+                              rhs_itr, 
+                              out_itr, 
+                              apply_binop_scalar_lhs_rhs<Lhs, Rhs, Out>{op}) ;
       }
     }
 
@@ -212,28 +165,25 @@
     return out;
   }
 
-<<<<<<< HEAD
-  std::unique_ptr<column> operator()(column_view const& lhs, column_view const& rhs, binary_operator op, data_type out_type, rmm::mr::device_memory_resource* mr, cudaStream_t stream) {
+  std::unique_ptr<column> operator()(column_view const& lhs, 
+                                     column_view const& rhs, 
+                                     binary_operator op, 
+                                     data_type out_type, 
+                                     rmm::mr::device_memory_resource* mr, 
+                                     cudaStream_t stream) {
     std::unique_ptr<column> out;
     if (null_using_binop(op)) {
-      out = make_numeric_column(data_type{type_id::BOOL8}, lhs.size(), mask_state::ALL_VALID,
-                                stream, mr);
+      out = make_numeric_column(
+        data_type{type_id::BOOL8}, lhs.size(), mask_state::ALL_VALID, stream, mr);
     } else {
       auto new_mask = bitmask_and(table_view({lhs, rhs}), mr, stream);
-      out = make_fixed_width_column(out_type, lhs.size(), new_mask,
-                                    cudf::UNKNOWN_NULL_COUNT, stream, mr);
-    }
-=======
-  std::unique_ptr<column> operator()(column_view const& lhs,
-                                     column_view const& rhs,
-                                     binary_operator op,
-                                     data_type out_type,
-                                     rmm::mr::device_memory_resource* mr,
-                                     cudaStream_t stream) {
-    auto new_mask = bitmask_and(table_view({lhs, rhs}), mr, stream);
-    auto out =
-      make_fixed_width_column(out_type, lhs.size(), new_mask, cudf::UNKNOWN_NULL_COUNT, stream, mr);
->>>>>>> 4cafc989
+      out           = make_fixed_width_column(out_type, 
+                                              lhs.size(), 
+                                              new_mask,
+                                              cudf::UNKNOWN_NULL_COUNT, 
+                                              stream, 
+                                              mr);
+    }
 
     if (lhs.size() > 0) {
       auto out_view        = out->mutable_view();
@@ -241,71 +191,41 @@
       auto lhs_device_view = column_device_view::create(lhs, stream);
       auto rhs_device_view = column_device_view::create(rhs, stream);
       if (lhs.has_nulls() && rhs.has_nulls()) {
-<<<<<<< HEAD
         auto lhs_itr = cudf::experimental::detail::make_pair_iterator<Lhs, true>(*lhs_device_view);
         auto rhs_itr = cudf::experimental::detail::make_pair_iterator<Lhs, true>(*rhs_device_view);
-        thrust::transform(rmm::exec_policy(stream)->on(stream), lhs_itr, lhs_itr + lhs.size(), rhs_itr, out_itr, apply_binop<Lhs, Rhs, Out>{op});
+        thrust::transform(rmm::exec_policy(stream)->on(stream), 
+                          lhs_itr, 
+                          lhs_itr + lhs.size(), 
+                          rhs_itr, 
+                          out_itr, 
+                          apply_binop<Lhs, Rhs, Out>{op});
       } else if (lhs.has_nulls()) {
         auto lhs_itr = cudf::experimental::detail::make_pair_iterator<Lhs, true>(*lhs_device_view);
         auto rhs_itr = cudf::experimental::detail::make_pair_iterator<Lhs, false>(*rhs_device_view);
-        thrust::transform(rmm::exec_policy(stream)->on(stream), lhs_itr, lhs_itr + lhs.size(), rhs_itr, out_itr, apply_binop<Lhs, Rhs, Out>{op});
+        thrust::transform(rmm::exec_policy(stream)->on(stream), 
+                          lhs_itr, 
+                          lhs_itr + lhs.size(), 
+                          rhs_itr, 
+                          out_itr, 
+                          apply_binop<Lhs, Rhs, Out>{op});
       } else if (rhs.has_nulls()) {
         auto lhs_itr = cudf::experimental::detail::make_pair_iterator<Lhs, false>(*lhs_device_view);
         auto rhs_itr = cudf::experimental::detail::make_pair_iterator<Lhs, true>(*rhs_device_view);
-        thrust::transform(rmm::exec_policy(stream)->on(stream), lhs_itr, lhs_itr + lhs.size(), rhs_itr, out_itr, apply_binop<Lhs, Rhs, Out>{op});
+        thrust::transform(rmm::exec_policy(stream)->on(stream), 
+                          lhs_itr, 
+                          lhs_itr + lhs.size(), 
+                          rhs_itr, 
+                          out_itr, 
+                          apply_binop<Lhs, Rhs, Out>{op});
       } else {
         auto lhs_itr = cudf::experimental::detail::make_pair_iterator<Lhs, false>(*lhs_device_view);
         auto rhs_itr = cudf::experimental::detail::make_pair_iterator<Lhs, false>(*rhs_device_view);
-        thrust::transform(rmm::exec_policy(stream)->on(stream), lhs_itr, lhs_itr + lhs.size(), rhs_itr, out_itr, apply_binop<Lhs, Rhs, Out>{op});
-=======
-        auto lhs_itr =
-          cudf::experimental::detail::make_null_replacement_iterator(*lhs_device_view, Lhs{});
-        auto rhs_itr =
-          cudf::experimental::detail::make_null_replacement_iterator(*rhs_device_view, Rhs{});
-        thrust::transform(rmm::exec_policy(stream)->on(stream),
-                          lhs_itr,
-                          lhs_itr + lhs.size(),
-                          rhs_itr,
-                          out_itr,
-                          apply_binop<Lhs, Rhs, Out>{op});
-      } else if (lhs.has_nulls()) {
-        auto lhs_itr =
-          cudf::experimental::detail::make_null_replacement_iterator(*lhs_device_view, Lhs{});
-        auto rhs_itr = thrust::make_transform_iterator(
-          thrust::make_counting_iterator(size_type{0}),
-          [col = *rhs_device_view] __device__(size_type i) { return col.element<Rhs>(i); });
-        thrust::transform(rmm::exec_policy(stream)->on(stream),
-                          lhs_itr,
-                          lhs_itr + lhs.size(),
-                          rhs_itr,
-                          out_itr,
-                          apply_binop<Lhs, Rhs, Out>{op});
-      } else if (rhs.has_nulls()) {
-        auto lhs_itr = thrust::make_transform_iterator(
-          thrust::make_counting_iterator(size_type{0}),
-          [col = *lhs_device_view] __device__(size_type i) { return col.element<Lhs>(i); });
-        auto rhs_itr =
-          cudf::experimental::detail::make_null_replacement_iterator(*rhs_device_view, Rhs{});
-        thrust::transform(rmm::exec_policy(stream)->on(stream),
-                          lhs_itr,
-                          lhs_itr + lhs.size(),
-                          rhs_itr,
-                          out_itr,
-                          apply_binop<Lhs, Rhs, Out>{op});
-      } else {
-        auto lhs_itr = thrust::make_transform_iterator(
-          thrust::make_counting_iterator(size_type{0}),
-          [col = *lhs_device_view] __device__(size_type i) { return col.element<Lhs>(i); });
-        auto rhs_itr = thrust::make_transform_iterator(
-          thrust::make_counting_iterator(size_type{0}),
-          [col = *rhs_device_view] __device__(size_type i) { return col.element<Rhs>(i); });
-        thrust::transform(rmm::exec_policy(stream)->on(stream),
-                          lhs_itr,
-                          lhs_itr + lhs.size(),
-                          rhs_itr,
-                          out_itr,
-                          apply_binop<Lhs, Rhs, Out>{op});
->>>>>>> 4cafc989
+        thrust::transform(rmm::exec_policy(stream)->on(stream), 
+                          lhs_itr, 
+                          lhs_itr + lhs.size(), 
+                          rhs_itr, 
+                          out_itr, 
+                          apply_binop<Lhs, Rhs, Out>{op});
       }
     }
 
