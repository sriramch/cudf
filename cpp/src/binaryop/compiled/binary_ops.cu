/*
 * Copyright (c) 2019, NVIDIA CORPORATION.
 *
 * Licensed under the Apache License, Version 2.0 (the "License");
 * you may not use this file except in compliance with the License.
 * You may obtain a copy of the License at
 *
 *     http://www.apache.org/licenses/LICENSE-2.0
 *
 * Unless required by applicable law or agreed to in writing, software
 * distributed under the License is distributed on an "AS IS" BASIS,
 * WITHOUT WARRANTIES OR CONDITIONS OF ANY KIND, either express or implied.
 * See the License for the specific language governing permissions and
 * limitations under the License.
 */

#include <cudf/column/column_factories.hpp>
#include <cudf/detail/iterator.cuh>
#include <cudf/scalar/scalar_device_view.cuh>
#include <cudf/table/table_view.hpp>

#include <rmm/thrust_rmm_allocator.h>

#include "binary_ops.hpp"

namespace cudf {
namespace experimental {
namespace binops {
namespace compiled {
namespace {
<<<<<<< HEAD

template <typename T>
using ElementPair = thrust::pair<T, bool>;

=======
>>>>>>> fff2bedc
template <typename Lhs, typename Rhs, typename Out>
struct apply_binop {
  binary_operator op;
  apply_binop(binary_operator op) : op(op) {}
<<<<<<< HEAD
  CUDA_DEVICE_CALLABLE Out operator()(ElementPair<Lhs> const& lhs,
                                      ElementPair<Rhs> const& rhs) const {
    Lhs x = lhs.second ? lhs.first : Lhs{};
    Rhs y = rhs.second ? rhs.first : Rhs{};
=======
  CUDA_DEVICE_CALLABLE Out operator()(Lhs const& x, Rhs const& y) const
  {
>>>>>>> fff2bedc
    switch (op) {
      case binary_operator::EQUAL: return this->equal(x, y);
      case binary_operator::NOT_EQUAL: return this->not_equal(x, y);
      case binary_operator::LESS: return this->less(x, y);
      case binary_operator::GREATER: return this->greater(x, y);
      case binary_operator::LESS_EQUAL: return this->less_equal(x, y);
      case binary_operator::GREATER_EQUAL: return this->greater_equal(x, y);
      case binary_operator::NULL_EQUALS: return this->null_equal(lhs, rhs);
      default: return Out{};
    }
  }
  CUDA_DEVICE_CALLABLE Out equal(Lhs const& x, Rhs const& y) const
  {
    return static_cast<Out>(x == y);
  }
  CUDA_DEVICE_CALLABLE Out not_equal(Lhs const& x, Rhs const& y) const
  {
    return static_cast<Out>(x != y);
  }
  CUDA_DEVICE_CALLABLE Out less(Lhs const& x, Rhs const& y) const
  {
    return static_cast<Out>(x < y);
  }
  CUDA_DEVICE_CALLABLE Out greater(Lhs const& x, Rhs const& y) const
  {
    return static_cast<Out>(x > y);
  }
  CUDA_DEVICE_CALLABLE Out less_equal(Lhs const& x, Rhs const& y) const
  {
    return static_cast<Out>(x <= y);
  }
  CUDA_DEVICE_CALLABLE Out greater_equal(Lhs const& x, Rhs const& y) const
  {
    return static_cast<Out>(x >= y);
  }
  CUDA_DEVICE_CALLABLE Out null_equal(ElementPair<Lhs> const& x, ElementPair<Rhs> const& y) const {
    if (!x.second && !y.second) return Out{true};
    if (x.second && y.second) return this->equal(x.first, y.first);
    return Out{false};
  }
};

template <typename Lhs, typename Rhs, typename Out>
struct apply_binop_scalar_lhs_rhs : apply_binop<Lhs, Rhs, Out> {
<<<<<<< HEAD
  apply_binop_scalar_lhs_rhs(binary_operator op) : apply_binop<Lhs, Rhs, Out>(op) {}
  CUDA_DEVICE_CALLABLE Out operator()(ElementPair<Lhs> const& x, ElementPair<Rhs> const& y) const {
    return apply_binop<Lhs, Rhs, Out>::operator()(x, y);
=======
  cudf::experimental::scalar_device_type_t<Rhs> scalar;
  apply_binop_scalar_lhs_rhs(binary_operator op,
                             cudf::experimental::scalar_device_type_t<Rhs> scalar)
    : apply_binop<Lhs, Rhs, Out>(op), scalar(scalar)
  {
  }
  CUDA_DEVICE_CALLABLE Out operator()(Lhs const& x) const
  {
    return apply_binop<Lhs, Rhs, Out>::operator()(x, scalar.value());
>>>>>>> fff2bedc
  }
};

template <typename Lhs, typename Rhs, typename Out>
struct apply_binop_scalar_rhs_lhs : apply_binop<Lhs, Rhs, Out> {
<<<<<<< HEAD
  apply_binop_scalar_rhs_lhs(binary_operator op) : apply_binop<Lhs, Rhs, Out>(op) {}
  CUDA_DEVICE_CALLABLE Out operator()(ElementPair<Lhs> const& x, ElementPair<Rhs> const& y) const {
    return apply_binop<Lhs, Rhs, Out>::operator()(y, x);
=======
  cudf::experimental::scalar_device_type_t<Rhs> scalar;
  apply_binop_scalar_rhs_lhs(binary_operator op,
                             cudf::experimental::scalar_device_type_t<Rhs> scalar)
    : apply_binop<Lhs, Rhs, Out>(op), scalar(scalar)
  {
  }
  CUDA_DEVICE_CALLABLE Out operator()(Lhs const& x) const
  {
    return apply_binop<Lhs, Rhs, Out>::operator()(scalar.value(), x);
>>>>>>> fff2bedc
  }
};

template <typename Lhs, typename Rhs, typename Out>
struct binary_op {
  std::unique_ptr<column> operator()(column_view const& lhs,
                                     scalar const& rhs,
                                     binary_operator op,
                                     data_type out_type,
                                     bool const reversed,
                                     rmm::mr::device_memory_resource* mr,
<<<<<<< HEAD
                                     cudaStream_t stream) {
    std::unique_ptr<column> out;
    if (null_using_binop(op)) {
      out = make_numeric_column(
        data_type{type_id::BOOL8}, lhs.size(), mask_state::ALL_VALID, stream, mr);
    } else {
      auto new_mask = binops::detail::scalar_col_valid_mask_and(lhs, rhs, stream, mr);
      out           = make_fixed_width_column(out_type,
                                    lhs.size(),
                                    new_mask,
                                    rhs.is_valid(stream) ? cudf::UNKNOWN_NULL_COUNT : lhs.size(),
                                    stream,
                                    mr);
    }
=======
                                     cudaStream_t stream)
  {
    auto new_mask = binops::detail::scalar_col_valid_mask_and(lhs, rhs, stream, mr);
    auto out      = make_fixed_width_column(out_type,
                                       lhs.size(),
                                       new_mask,
                                       rhs.is_valid(stream) ? cudf::UNKNOWN_NULL_COUNT : lhs.size(),
                                       stream,
                                       mr);
>>>>>>> fff2bedc

    if (lhs.size() > 0 && (null_using_binop(op) || rhs.is_valid(stream))) {
      auto out_view        = out->mutable_view();
      auto out_itr         = out_view.begin<Out>();
      auto lhs_device_view = column_device_view::create(lhs, stream);
      auto rhs_itr         = cudf::experimental::detail::make_pair_iterator<Lhs, true>(rhs);
      if (lhs.has_nulls()) {
        auto lhs_itr = cudf::experimental::detail::make_pair_iterator<Lhs, true>(*lhs_device_view);
        reversed ? thrust::transform(rmm::exec_policy(stream)->on(stream),
                                     lhs_itr,
                                     lhs_itr + lhs.size(),
                                     rhs_itr,
                                     out_itr,
                                     apply_binop_scalar_rhs_lhs<Lhs, Rhs, Out>{op})
                 : thrust::transform(rmm::exec_policy(stream)->on(stream),
                                     lhs_itr,
                                     lhs_itr + lhs.size(),
                                     rhs_itr,
                                     out_itr,
                                     apply_binop_scalar_lhs_rhs<Lhs, Rhs, Out>{op});
      } else {
        auto lhs_itr = cudf::experimental::detail::make_pair_iterator<Lhs, false>(*lhs_device_view);
        reversed ? thrust::transform(rmm::exec_policy(stream)->on(stream),
                                     lhs_itr,
                                     lhs_itr + lhs.size(),
                                     rhs_itr,
                                     out_itr,
                                     apply_binop_scalar_rhs_lhs<Lhs, Rhs, Out>{op})
                 : thrust::transform(rmm::exec_policy(stream)->on(stream),
                                     lhs_itr,
                                     lhs_itr + lhs.size(),
                                     rhs_itr,
                                     out_itr,
                                     apply_binop_scalar_lhs_rhs<Lhs, Rhs, Out>{op});
      }
    }

    CHECK_CUDA(stream);

    return out;
  }

  std::unique_ptr<column> operator()(column_view const& lhs,
                                     column_view const& rhs,
                                     binary_operator op,
                                     data_type out_type,
                                     rmm::mr::device_memory_resource* mr,
<<<<<<< HEAD
                                     cudaStream_t stream) {
    std::unique_ptr<column> out;
    if (null_using_binop(op)) {
      out = make_numeric_column(
        data_type{type_id::BOOL8}, lhs.size(), mask_state::ALL_VALID, stream, mr);
    } else {
      auto new_mask = bitmask_and(table_view({lhs, rhs}), mr, stream);
      out           = make_fixed_width_column(
        out_type, lhs.size(), new_mask, cudf::UNKNOWN_NULL_COUNT, stream, mr);
    }
=======
                                     cudaStream_t stream)
  {
    auto new_mask = bitmask_and(table_view({lhs, rhs}), mr, stream);
    auto out =
      make_fixed_width_column(out_type, lhs.size(), new_mask, cudf::UNKNOWN_NULL_COUNT, stream, mr);
>>>>>>> fff2bedc

    if (lhs.size() > 0) {
      auto out_view        = out->mutable_view();
      auto out_itr         = out_view.begin<Out>();
      auto lhs_device_view = column_device_view::create(lhs, stream);
      auto rhs_device_view = column_device_view::create(rhs, stream);
      if (lhs.has_nulls() && rhs.has_nulls()) {
        auto lhs_itr = cudf::experimental::detail::make_pair_iterator<Lhs, true>(*lhs_device_view);
        auto rhs_itr = cudf::experimental::detail::make_pair_iterator<Lhs, true>(*rhs_device_view);
        thrust::transform(rmm::exec_policy(stream)->on(stream),
                          lhs_itr,
                          lhs_itr + lhs.size(),
                          rhs_itr,
                          out_itr,
                          apply_binop<Lhs, Rhs, Out>{op});
      } else if (lhs.has_nulls()) {
        auto lhs_itr = cudf::experimental::detail::make_pair_iterator<Lhs, true>(*lhs_device_view);
        auto rhs_itr = cudf::experimental::detail::make_pair_iterator<Lhs, false>(*rhs_device_view);
        thrust::transform(rmm::exec_policy(stream)->on(stream),
                          lhs_itr,
                          lhs_itr + lhs.size(),
                          rhs_itr,
                          out_itr,
                          apply_binop<Lhs, Rhs, Out>{op});
      } else if (rhs.has_nulls()) {
        auto lhs_itr = cudf::experimental::detail::make_pair_iterator<Lhs, false>(*lhs_device_view);
        auto rhs_itr = cudf::experimental::detail::make_pair_iterator<Lhs, true>(*rhs_device_view);
        thrust::transform(rmm::exec_policy(stream)->on(stream),
                          lhs_itr,
                          lhs_itr + lhs.size(),
                          rhs_itr,
                          out_itr,
                          apply_binop<Lhs, Rhs, Out>{op});
      } else {
        auto lhs_itr = cudf::experimental::detail::make_pair_iterator<Lhs, false>(*lhs_device_view);
        auto rhs_itr = cudf::experimental::detail::make_pair_iterator<Lhs, false>(*rhs_device_view);
        thrust::transform(rmm::exec_policy(stream)->on(stream),
                          lhs_itr,
                          lhs_itr + lhs.size(),
                          rhs_itr,
                          out_itr,
                          apply_binop<Lhs, Rhs, Out>{op});
      }
    }

    CHECK_CUDA(stream);

    return out;
  }
};

}  // namespace

std::unique_ptr<column> binary_operation(scalar const& lhs,
                                         column_view const& rhs,
                                         binary_operator op,
                                         data_type output_type,
                                         rmm::mr::device_memory_resource* mr,
                                         cudaStream_t stream)
{
  // hard-coded to only work with cudf::string_view so we don't explode compile times
  CUDF_EXPECTS(lhs.type().id() == cudf::STRING, "Invalid/Unsupported lhs datatype");
  CUDF_EXPECTS(rhs.type().id() == cudf::STRING, "Invalid/Unsupported rhs datatype");
  CUDF_EXPECTS(is_boolean(output_type), "Invalid/Unsupported output datatype");
  return binary_op<cudf::string_view, cudf::string_view, bool>{}(
    rhs, lhs, op, output_type, true, mr, stream);
}

std::unique_ptr<column> binary_operation(column_view const& lhs,
                                         scalar const& rhs,
                                         binary_operator op,
                                         data_type output_type,
                                         rmm::mr::device_memory_resource* mr,
                                         cudaStream_t stream)
{
  // hard-coded to only work with cudf::string_view so we don't explode compile times
  CUDF_EXPECTS(lhs.type().id() == cudf::STRING, "Invalid/Unsupported lhs datatype");
  CUDF_EXPECTS(rhs.type().id() == cudf::STRING, "Invalid/Unsupported rhs datatype");
  CUDF_EXPECTS(is_boolean(output_type), "Invalid/Unsupported output datatype");
  return binary_op<cudf::string_view, cudf::string_view, bool>{}(
    lhs, rhs, op, output_type, false, mr, stream);
}

std::unique_ptr<column> binary_operation(column_view const& lhs,
                                         column_view const& rhs,
                                         binary_operator op,
                                         data_type output_type,
                                         rmm::mr::device_memory_resource* mr,
                                         cudaStream_t stream)
{
  // hard-coded to only work with cudf::string_view so we don't explode compile times
  CUDF_EXPECTS(lhs.type().id() == cudf::STRING, "Invalid/Unsupported lhs datatype");
  CUDF_EXPECTS(rhs.type().id() == cudf::STRING, "Invalid/Unsupported rhs datatype");
  CUDF_EXPECTS(is_boolean(output_type), "Invalid/Unsupported output datatype");
  return binary_op<cudf::string_view, cudf::string_view, bool>{}(
    lhs, rhs, op, output_type, mr, stream);
}

}  // namespace compiled
}  // namespace binops
}  // namespace experimental
}  // namespace cudf<|MERGE_RESOLUTION|>--- conflicted
+++ resolved
@@ -27,27 +27,21 @@
 namespace experimental {
 namespace binops {
 namespace compiled {
+
 namespace {
-<<<<<<< HEAD
 
 template <typename T>
 using ElementPair = thrust::pair<T, bool>;
 
-=======
->>>>>>> fff2bedc
 template <typename Lhs, typename Rhs, typename Out>
 struct apply_binop {
   binary_operator op;
   apply_binop(binary_operator op) : op(op) {}
-<<<<<<< HEAD
   CUDA_DEVICE_CALLABLE Out operator()(ElementPair<Lhs> const& lhs,
-                                      ElementPair<Rhs> const& rhs) const {
+                                      ElementPair<Rhs> const& rhs) const
+  {
     Lhs x = lhs.second ? lhs.first : Lhs{};
     Rhs y = rhs.second ? rhs.first : Rhs{};
-=======
-  CUDA_DEVICE_CALLABLE Out operator()(Lhs const& x, Rhs const& y) const
-  {
->>>>>>> fff2bedc
     switch (op) {
       case binary_operator::EQUAL: return this->equal(x, y);
       case binary_operator::NOT_EQUAL: return this->not_equal(x, y);
@@ -83,7 +77,8 @@
   {
     return static_cast<Out>(x >= y);
   }
-  CUDA_DEVICE_CALLABLE Out null_equal(ElementPair<Lhs> const& x, ElementPair<Rhs> const& y) const {
+  CUDA_DEVICE_CALLABLE Out null_equal(ElementPair<Lhs> const& x, ElementPair<Rhs> const& y) const
+  {
     if (!x.second && !y.second) return Out{true};
     if (x.second && y.second) return this->equal(x.first, y.first);
     return Out{false};
@@ -92,41 +87,19 @@
 
 template <typename Lhs, typename Rhs, typename Out>
 struct apply_binop_scalar_lhs_rhs : apply_binop<Lhs, Rhs, Out> {
-<<<<<<< HEAD
   apply_binop_scalar_lhs_rhs(binary_operator op) : apply_binop<Lhs, Rhs, Out>(op) {}
-  CUDA_DEVICE_CALLABLE Out operator()(ElementPair<Lhs> const& x, ElementPair<Rhs> const& y) const {
+  CUDA_DEVICE_CALLABLE Out operator()(ElementPair<Lhs> const& x, ElementPair<Rhs> const& y) const
+  {
     return apply_binop<Lhs, Rhs, Out>::operator()(x, y);
-=======
-  cudf::experimental::scalar_device_type_t<Rhs> scalar;
-  apply_binop_scalar_lhs_rhs(binary_operator op,
-                             cudf::experimental::scalar_device_type_t<Rhs> scalar)
-    : apply_binop<Lhs, Rhs, Out>(op), scalar(scalar)
-  {
-  }
-  CUDA_DEVICE_CALLABLE Out operator()(Lhs const& x) const
-  {
-    return apply_binop<Lhs, Rhs, Out>::operator()(x, scalar.value());
->>>>>>> fff2bedc
   }
 };
 
 template <typename Lhs, typename Rhs, typename Out>
 struct apply_binop_scalar_rhs_lhs : apply_binop<Lhs, Rhs, Out> {
-<<<<<<< HEAD
   apply_binop_scalar_rhs_lhs(binary_operator op) : apply_binop<Lhs, Rhs, Out>(op) {}
-  CUDA_DEVICE_CALLABLE Out operator()(ElementPair<Lhs> const& x, ElementPair<Rhs> const& y) const {
+  CUDA_DEVICE_CALLABLE Out operator()(ElementPair<Lhs> const& x, ElementPair<Rhs> const& y) const
+  {
     return apply_binop<Lhs, Rhs, Out>::operator()(y, x);
-=======
-  cudf::experimental::scalar_device_type_t<Rhs> scalar;
-  apply_binop_scalar_rhs_lhs(binary_operator op,
-                             cudf::experimental::scalar_device_type_t<Rhs> scalar)
-    : apply_binop<Lhs, Rhs, Out>(op), scalar(scalar)
-  {
-  }
-  CUDA_DEVICE_CALLABLE Out operator()(Lhs const& x) const
-  {
-    return apply_binop<Lhs, Rhs, Out>::operator()(scalar.value(), x);
->>>>>>> fff2bedc
   }
 };
 
@@ -138,8 +111,8 @@
                                      data_type out_type,
                                      bool const reversed,
                                      rmm::mr::device_memory_resource* mr,
-<<<<<<< HEAD
-                                     cudaStream_t stream) {
+                                     cudaStream_t stream)
+  {
     std::unique_ptr<column> out;
     if (null_using_binop(op)) {
       out = make_numeric_column(
@@ -153,17 +126,6 @@
                                     stream,
                                     mr);
     }
-=======
-                                     cudaStream_t stream)
-  {
-    auto new_mask = binops::detail::scalar_col_valid_mask_and(lhs, rhs, stream, mr);
-    auto out      = make_fixed_width_column(out_type,
-                                       lhs.size(),
-                                       new_mask,
-                                       rhs.is_valid(stream) ? cudf::UNKNOWN_NULL_COUNT : lhs.size(),
-                                       stream,
-                                       mr);
->>>>>>> fff2bedc
 
     if (lhs.size() > 0 && (null_using_binop(op) || rhs.is_valid(stream))) {
       auto out_view        = out->mutable_view();
@@ -211,8 +173,8 @@
                                      binary_operator op,
                                      data_type out_type,
                                      rmm::mr::device_memory_resource* mr,
-<<<<<<< HEAD
-                                     cudaStream_t stream) {
+                                     cudaStream_t stream)
+  {
     std::unique_ptr<column> out;
     if (null_using_binop(op)) {
       out = make_numeric_column(
@@ -222,13 +184,6 @@
       out           = make_fixed_width_column(
         out_type, lhs.size(), new_mask, cudf::UNKNOWN_NULL_COUNT, stream, mr);
     }
-=======
-                                     cudaStream_t stream)
-  {
-    auto new_mask = bitmask_and(table_view({lhs, rhs}), mr, stream);
-    auto out =
-      make_fixed_width_column(out_type, lhs.size(), new_mask, cudf::UNKNOWN_NULL_COUNT, stream, mr);
->>>>>>> fff2bedc
 
     if (lhs.size() > 0) {
       auto out_view        = out->mutable_view();
