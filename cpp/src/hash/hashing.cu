--- conflicted
+++ resolved
@@ -427,23 +427,13 @@
 
     // Use gather instead for non-fixed width types
     return type_dispatcher(input.type(),
-<<<<<<< HEAD
-                                         detail::column_gatherer{},
-                                         input,
-                                         gather_map.begin(),
-                                         gather_map.end(),
-                                         false,
-                                         mr,
-                                         stream);
-=======
-                           experimental::detail::column_gatherer{},
+                           detail::column_gatherer{},
                            input,
                            gather_map.begin(),
                            gather_map.end(),
                            false,
                            mr,
                            stream);
->>>>>>> 62dbd028
   }
 };
 
@@ -568,18 +558,6 @@
     // Copy input to output by partition per column
     std::transform(input.begin(), input.end(), output_cols.begin(), [=](auto const& col) {
       return cudf::type_dispatcher(col.type(),
-<<<<<<< HEAD
-                                                 copy_block_partitions_dispatcher{},
-                                                 col,
-                                                 num_partitions,
-                                                 row_partition_numbers_ptr,
-                                                 row_partition_offset_ptr,
-                                                 block_partition_sizes_ptr,
-                                                 scanned_block_partition_sizes_ptr,
-                                                 grid_size,
-                                                 mr,
-                                                 stream);
-=======
                                    copy_block_partitions_dispatcher{},
                                    col,
                                    num_partitions,
@@ -590,7 +568,6 @@
                                    grid_size,
                                    mr,
                                    stream);
->>>>>>> 62dbd028
     });
 
     if (has_nulls(input)) {
@@ -605,12 +582,8 @@
                                            stream);
 
       // Handle bitmask using gather to take advantage of ballot_sync
-      detail::gather_bitmask(input,
-                                           gather_map.begin(),
-                                           output_cols,
-                                           detail::gather_bitmask_op::DONT_CHECK,
-                                           mr,
-                                           stream);
+      detail::gather_bitmask(
+        input, gather_map.begin(), output_cols, detail::gather_bitmask_op::DONT_CHECK, mr, stream);
     }
 
     auto output{std::make_unique<table>(std::move(output_cols))};
