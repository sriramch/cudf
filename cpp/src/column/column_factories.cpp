/*
 * Copyright (c) 2019-2020, NVIDIA CORPORATION.
 *
 * Licensed under the Apache License, Version 2.0 (the "License");
 * you may not use this file except in compliance with the License.
 * You may obtain a copy of the License at
 *
 *     http://www.apache.org/licenses/LICENSE-2.0
 *
 * Unless required by applicable law or agreed to in writing, software
 * distributed under the License is distributed on an "AS IS" BASIS,
 * WITHOUT WARRANTIES OR CONDITIONS OF ANY KIND, either express or implied.
 * See the License for the specific language governing permissions and
 * limitations under the License.
 */

#include <cudf/column/column_factories.hpp>
#include <cudf/detail/fill.hpp>
#include <cudf/detail/nvtx/ranges.hpp>
#include <cudf/null_mask.hpp>
#include <cudf/scalar/scalar.hpp>
#include <cudf/strings/detail/fill.hpp>
#include <cudf/utilities/error.hpp>
#include <cudf/utilities/traits.hpp>

#include <thrust/iterator/constant_iterator.h>

namespace cudf {
namespace {
struct size_of_helper {
  template <typename T>
  constexpr std::enable_if_t<not is_fixed_width<T>(), int> operator()() const
  {
    CUDF_FAIL("Invalid, non fixed-width element type.");
  }

  template <typename T>
  constexpr std::enable_if_t<is_fixed_width<T>(), int> operator()() const noexcept
  {
    return sizeof(T);
  }
};
}  // namespace

std::size_t size_of(data_type element_type)
{
  CUDF_EXPECTS(is_fixed_width(element_type), "Invalid element type.");
  return cudf::experimental::type_dispatcher(element_type, size_of_helper{});
}

// Empty column of specified type
std::unique_ptr<column> make_empty_column(data_type type)
{
  return std::make_unique<column>(type, 0, rmm::device_buffer{});
}

// Allocate storage for a specified number of numeric elements
std::unique_ptr<column> make_numeric_column(data_type type,
                                            size_type size,
                                            mask_state state,
                                            cudaStream_t stream,
                                            rmm::mr::device_memory_resource* mr)
{
  CUDF_FUNC_RANGE();
  CUDF_EXPECTS(is_numeric(type), "Invalid, non-numeric type.");

  return std::make_unique<column>(type,
                                  size,
                                  rmm::device_buffer{size * cudf::size_of(type), stream, mr},
                                  create_null_mask(size, state, stream, mr),
                                  state_null_count(state, size),
                                  std::vector<std::unique_ptr<column>>{});
}

// Allocate storage for a specified number of timestamp elements
std::unique_ptr<column> make_timestamp_column(data_type type,
                                              size_type size,
                                              mask_state state,
                                              cudaStream_t stream,
                                              rmm::mr::device_memory_resource* mr)
{
  CUDF_FUNC_RANGE();
  CUDF_EXPECTS(is_timestamp(type), "Invalid, non-timestamp type.");

  return std::make_unique<column>(type,
                                  size,
                                  rmm::device_buffer{size * cudf::size_of(type), stream, mr},
                                  create_null_mask(size, state, stream, mr),
                                  state_null_count(state, size),
                                  std::vector<std::unique_ptr<column>>{});
}

// Allocate storage for a specified number of fixed width elements
std::unique_ptr<column> make_fixed_width_column(data_type type,
                                                size_type size,
                                                mask_state state,
                                                cudaStream_t stream,
                                                rmm::mr::device_memory_resource* mr)
{
  CUDF_FUNC_RANGE();
  CUDF_EXPECTS(is_fixed_width(type), "Invalid, non-fixed-width type.");

  if (is_timestamp(type)) { return make_timestamp_column(type, size, state, stream, mr); }
  return make_numeric_column(type, size, state, stream, mr);
}

struct column_from_scalar_dispatch {
  template <typename T>
  std::unique_ptr<cudf::column> operator()(scalar const& value,
                                           size_type size,
                                           rmm::mr::device_memory_resource* mr,
                                           cudaStream_t stream) const
  {
    if (!value.is_valid())
      return make_fixed_width_column(value.type(), size, mask_state::ALL_NULL, stream, mr);
    auto output_column =
      make_fixed_width_column(value.type(), size, mask_state::UNALLOCATED, stream, mr);
    auto view = output_column->mutable_view();
    experimental::detail::fill_in_place(view, 0, size, value, stream);
    return output_column;
  }
};

<<<<<<< HEAD
template <>
std::unique_ptr<cudf::column> column_from_scalar_dispatch::operator()<cudf::string_view>(
  scalar const& value,
  size_type size,
  rmm::mr::device_memory_resource* mr,
  cudaStream_t stream) const
{
  auto null_mask = create_null_mask(size, mask_state::ALL_NULL, stream, mr);
  if (!value.is_valid())
    return std::make_unique<column>(
      value.type(), size, rmm::device_buffer{}, std::move(null_mask), size);

  // Create a strings column_view with all nulls and no children.
  // Since we are setting every row to the scalar, the fill() never needs to access
  // any of the children in the strings column which would otherwise cause an exception.
  column_view sc{
    data_type{STRING}, size, nullptr, static_cast<bitmask_type*>(null_mask.data()), size};
  auto sv = static_cast<experimental::scalar_type_t<cudf::string_view> const&>(value);
  // fill the column with the scalar
  auto output = strings::detail::fill(strings_column_view(sc), 0, size, sv, mr, stream);
  output->set_null_mask(rmm::device_buffer{}, 0);  // should be no nulls
  return output;
}
=======
  template <typename T>
  std::enable_if_t<std::is_same<cudf::string_view, T>::value, std::unique_ptr<cudf::column>>
  operator()(scalar const& value,
             size_type size,
             rmm::mr::device_memory_resource* mr,
             cudaStream_t stream) const
  {
    if (!value.is_valid())
      return std::make_unique<column>(value.type(),
                                      size,
                                      rmm::device_buffer{0, stream, mr},
                                      create_null_mask(size, mask_state::ALL_NULL, stream, mr),
                                      size);

    // Create a strings column_view with all nulls and no children.
    // Since we are setting every row to the scalar, the fill() never needs to access
    // any of the children in the strings column which would otherwise cause an exception.
    auto null_mask = create_null_mask(size, mask_state::ALL_NULL, stream);
    column_view sc{
      data_type{STRING}, size, nullptr, static_cast<bitmask_type*>(null_mask.data()), size};
    auto sv = static_cast<experimental::scalar_type_t<T> const&>(value);
    // fill the column with the scalar
    auto output = strings::detail::fill(strings_column_view(sc), 0, size, sv, mr, stream);
    output->set_null_mask(rmm::device_buffer{0, stream, mr}, 0);  // should be no nulls
    return output;
  }
>>>>>>> 61ea618c

template <>
std::unique_ptr<cudf::column> column_from_scalar_dispatch::operator()<cudf::dictionary32>(
  scalar const& value,
  size_type size,
  rmm::mr::device_memory_resource* mr,
  cudaStream_t stream) const
{
  CUDF_FAIL("dictionary not supported when creating from scalar");
}

template <>
std::unique_ptr<cudf::column> column_from_scalar_dispatch::operator()<cudf::list_view>(
  scalar const& value,
  size_type size,
  rmm::mr::device_memory_resource* mr,
  cudaStream_t stream) const
{
  CUDF_FAIL("TODO");
}

std::unique_ptr<column> make_column_from_scalar(scalar const& s,
                                                size_type size,
                                                rmm::mr::device_memory_resource* mr,
                                                cudaStream_t stream)
{
  if (size == 0) return make_empty_column(s.type());
  return experimental::type_dispatcher(
    s.type(), column_from_scalar_dispatch{}, s, size, mr, stream);
}

}  // namespace cudf<|MERGE_RESOLUTION|>--- conflicted
+++ resolved
@@ -121,7 +121,6 @@
   }
 };
 
-<<<<<<< HEAD
 template <>
 std::unique_ptr<cudf::column> column_from_scalar_dispatch::operator()<cudf::string_view>(
   scalar const& value,
@@ -129,50 +128,25 @@
   rmm::mr::device_memory_resource* mr,
   cudaStream_t stream) const
 {
-  auto null_mask = create_null_mask(size, mask_state::ALL_NULL, stream, mr);
   if (!value.is_valid())
-    return std::make_unique<column>(
-      value.type(), size, rmm::device_buffer{}, std::move(null_mask), size);
+    return std::make_unique<column>(value.type(),
+                                    size,
+                                    rmm::device_buffer{0, stream, mr},
+                                    create_null_mask(size, mask_state::ALL_NULL, stream, mr),
+                                    size);
 
   // Create a strings column_view with all nulls and no children.
   // Since we are setting every row to the scalar, the fill() never needs to access
   // any of the children in the strings column which would otherwise cause an exception.
+  auto null_mask = create_null_mask(size, mask_state::ALL_NULL, stream);
   column_view sc{
     data_type{STRING}, size, nullptr, static_cast<bitmask_type*>(null_mask.data()), size};
   auto sv = static_cast<experimental::scalar_type_t<cudf::string_view> const&>(value);
   // fill the column with the scalar
   auto output = strings::detail::fill(strings_column_view(sc), 0, size, sv, mr, stream);
-  output->set_null_mask(rmm::device_buffer{}, 0);  // should be no nulls
+  output->set_null_mask(rmm::device_buffer{0, stream, mr}, 0);  // should be no nulls
   return output;
 }
-=======
-  template <typename T>
-  std::enable_if_t<std::is_same<cudf::string_view, T>::value, std::unique_ptr<cudf::column>>
-  operator()(scalar const& value,
-             size_type size,
-             rmm::mr::device_memory_resource* mr,
-             cudaStream_t stream) const
-  {
-    if (!value.is_valid())
-      return std::make_unique<column>(value.type(),
-                                      size,
-                                      rmm::device_buffer{0, stream, mr},
-                                      create_null_mask(size, mask_state::ALL_NULL, stream, mr),
-                                      size);
-
-    // Create a strings column_view with all nulls and no children.
-    // Since we are setting every row to the scalar, the fill() never needs to access
-    // any of the children in the strings column which would otherwise cause an exception.
-    auto null_mask = create_null_mask(size, mask_state::ALL_NULL, stream);
-    column_view sc{
-      data_type{STRING}, size, nullptr, static_cast<bitmask_type*>(null_mask.data()), size};
-    auto sv = static_cast<experimental::scalar_type_t<T> const&>(value);
-    // fill the column with the scalar
-    auto output = strings::detail::fill(strings_column_view(sc), 0, size, sv, mr, stream);
-    output->set_null_mask(rmm::device_buffer{0, stream, mr}, 0);  // should be no nulls
-    return output;
-  }
->>>>>>> 61ea618c
 
 template <>
 std::unique_ptr<cudf::column> column_from_scalar_dispatch::operator()<cudf::dictionary32>(
