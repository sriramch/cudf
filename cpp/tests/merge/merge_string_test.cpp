/*
 * Copyright (c) 2020, NVIDIA CORPORATION.
 *
 * Licensed under the Apache License, Version 2.0 (the "License");
 * you may not use this file except in compliance with the License.
 * You may obtain a copy of the License at
 *
 *     http://www.apache.org/licenses/LICENSE-2.0
 *
 * Unless required by applicable law or agreed to in writing, software
 * distributed under the License is distributed on an "AS IS" BASIS,
 * WITHOUT WARRANTIES OR CONDITIONS OF ANY KIND, either express or implied.
 * See the License for the specific language governing permissions and
 * limitations under the License.
 */

#include <cudf/table/table.hpp>
#include <cudf/table/table_view.hpp>
#include <cudf/types.hpp>
#include <tests/utilities/base_fixture.hpp>

#include <rmm/thrust_rmm_allocator.h>
#include <cudf/column/column_factories.hpp>
#include <cudf/merge.hpp>
#include <cudf/utilities/type_dispatcher.hpp>
#include <tests/utilities/column_utilities.hpp>
#include <tests/utilities/column_wrapper.hpp>
#include <tests/utilities/cudf_gtest.hpp>
#include <tests/utilities/type_lists.hpp>

#include <algorithm>
#include <cassert>
#include <initializer_list>
#include <limits>
#include <memory>
#include <vector>

#include <gtest/gtest.h>

using cudf::test::fixed_width_column_wrapper;
using cudf::test::strings_column_wrapper;

template <typename T>
class MergeStringTest : public cudf::test::BaseFixture {
};

TYPED_TEST_CASE(MergeStringTest, cudf::test::FixedWidthTypes);

TYPED_TEST(MergeStringTest, Merge1StringKeyColumns)
{
  strings_column_wrapper leftColWrap1({"ab", "bc", "cd", "de", "ef", "fg", "gh", "hi"});
  cudf::size_type inputRows1 = static_cast<cudf::column_view const&>(leftColWrap1).size();

  auto sequence0 = cudf::test::make_counting_transform_iterator(0, [](auto row) {
    if (cudf::type_to_id<TypeParam>() == cudf::type_id::BOOL8)
      return 0;
    else
      return row;
  });

<<<<<<< HEAD
  fixed_width_column_wrapper<TypeParam> leftColWrap2(
    cudf::test::make_fixed_width_column_with_type_param<TypeParam>(sequence0,
                                                                   sequence0 + inputRows1));

  strings_column_wrapper rightColWrap1({"ac", "bd", "ce", "df", "eg", "fh", "gi", "hj"});
  cudf::size_type inputRows2 = static_cast<cudf::column_view const&>(rightColWrap1).size();
  fixed_width_column_wrapper<TypeParam> rightColWrap2(
    cudf::test::make_fixed_width_column_with_type_param<TypeParam>(sequence0,
                                                                   sequence0 + inputRows2));
=======
  fixed_width_column_wrapper<TypeParam, typename decltype(sequence0)::value_type> leftColWrap2(
    sequence0, sequence0 + inputRows1);

  strings_column_wrapper rightColWrap1({"ac", "bd", "ce", "df", "eg", "fh", "gi", "hj"});
  cudf::size_type inputRows2 = static_cast<cudf::column_view const&>(rightColWrap1).size();
  fixed_width_column_wrapper<TypeParam, typename decltype(sequence0)::value_type> rightColWrap2(
    sequence0, sequence0 + inputRows2);
>>>>>>> c7b87780

  cudf::table_view left_view{{leftColWrap1, leftColWrap2}};
  cudf::table_view right_view{{rightColWrap1, rightColWrap2}};

  std::vector<cudf::size_type> key_cols{0};
  std::vector<cudf::order> column_order{cudf::order::ASCENDING};
  std::vector<cudf::null_order> null_precedence{};

  std::unique_ptr<cudf::table> p_outputTable;
  EXPECT_NO_THROW(p_outputTable =
                    cudf::merge({left_view, right_view}, key_cols, column_order, null_precedence));

  cudf::column_view const& a_left_tbl_cview{static_cast<cudf::column_view const&>(leftColWrap1)};
  cudf::column_view const& a_right_tbl_cview{static_cast<cudf::column_view const&>(rightColWrap1)};
  const cudf::size_type outputRows = a_left_tbl_cview.size() + a_right_tbl_cview.size();

  strings_column_wrapper expectedDataWrap1({"ab",
                                            "ac",
                                            "bc",
                                            "bd",
                                            "cd",
                                            "ce",
                                            "de",
                                            "df",
                                            "ef",
                                            "eg",
                                            "fg",
                                            "fh",
                                            "gh",
                                            "gi",
                                            "hi",
                                            "hj"});

  auto seq_out2 = cudf::test::make_counting_transform_iterator(0, [outputRows](auto row) {
    if (cudf::type_to_id<TypeParam>() == cudf::type_id::BOOL8)
      return 0;
    else
      return row / 2;
  });
<<<<<<< HEAD
  fixed_width_column_wrapper<TypeParam> expectedDataWrap2(
    cudf::test::make_fixed_width_column_with_type_param<TypeParam>(seq_out2,
                                                                   seq_out2 + outputRows));
=======
  fixed_width_column_wrapper<TypeParam, typename decltype(seq_out2)::value_type> expectedDataWrap2(
    seq_out2, seq_out2 + outputRows);
>>>>>>> c7b87780

  auto expected_column_view1{static_cast<cudf::column_view const&>(expectedDataWrap1)};
  auto expected_column_view2{static_cast<cudf::column_view const&>(expectedDataWrap2)};

  auto output_column_view1{p_outputTable->view().column(0)};
  auto output_column_view2{p_outputTable->view().column(1)};

  cudf::test::expect_columns_equal(expected_column_view1, output_column_view1);
  cudf::test::expect_columns_equal(expected_column_view2, output_column_view2);
}

// rename test <TestName> as DISABLED_<TestName> to disable:
// Example: TYPED_TEST(MergeStringTest, DISABLED_Merge2StringKeyColumns)
//
TYPED_TEST(MergeStringTest, Merge2StringKeyColumns)
{
  strings_column_wrapper leftColWrap1({"ab", "bc", "cd", "de", "ef", "fg", "gh", "hi"});
  strings_column_wrapper leftColWrap3({"zy", "yx", "xw", "wv", "vu", "ut", "ts", "sr"});

  cudf::size_type inputRows = static_cast<cudf::column_view const&>(leftColWrap1).size();

  EXPECT_EQ(inputRows, static_cast<cudf::column_view const&>(leftColWrap3).size());

  auto sequence_l = cudf::test::make_counting_transform_iterator(0, [](auto row) {
    if (cudf::type_to_id<TypeParam>() == cudf::type_id::BOOL8)
      return 1;
    else
      return 2 * row;
  });

<<<<<<< HEAD
  fixed_width_column_wrapper<TypeParam> leftColWrap2(
    cudf::test::make_fixed_width_column_with_type_param<TypeParam>(sequence_l,
                                                                   sequence_l + inputRows));
=======
  fixed_width_column_wrapper<TypeParam, typename decltype(sequence_l)::value_type> leftColWrap2(
    sequence_l, sequence_l + inputRows);
>>>>>>> c7b87780

  cudf::table_view left_view{{leftColWrap1, leftColWrap2, leftColWrap3}};

  strings_column_wrapper rightColWrap1({"ac", "bd", "ce", "df", "eg", "fh", "gi", "hj"});

  EXPECT_EQ(inputRows, static_cast<cudf::column_view const&>(rightColWrap1).size());

  auto sequence_r = cudf::test::make_counting_transform_iterator(0, [](auto row) {
    if (cudf::type_to_id<TypeParam>() == cudf::type_id::BOOL8)
      return 0;
    else
      return 2 * row + 1;
  });
<<<<<<< HEAD
  fixed_width_column_wrapper<TypeParam> rightColWrap2(
    cudf::test::make_fixed_width_column_with_type_param<TypeParam>(sequence_r,
                                                                   sequence_r + inputRows));
=======
  fixed_width_column_wrapper<TypeParam, typename decltype(sequence_r)::value_type> rightColWrap2(
    sequence_r, sequence_r + inputRows);
>>>>>>> c7b87780

  strings_column_wrapper rightColWrap3({"zx", "yw", "xv", "wu", "vt", "us", "tr", "sp"});

  EXPECT_EQ(inputRows, static_cast<cudf::column_view const&>(rightColWrap3).size());

  cudf::table_view right_view{{rightColWrap1, rightColWrap2, rightColWrap3}};

  std::vector<cudf::size_type> key_cols{0, 2};
  std::vector<cudf::order> column_order{cudf::order::ASCENDING, cudf::order::DESCENDING};
  std::vector<cudf::null_order> null_precedence{};

  std::unique_ptr<cudf::table> p_outputTable;
  EXPECT_NO_THROW(p_outputTable =
                    cudf::merge({left_view, right_view}, key_cols, column_order, null_precedence));

  cudf::column_view const& a_left_tbl_cview{static_cast<cudf::column_view const&>(leftColWrap1)};
  cudf::column_view const& a_right_tbl_cview{static_cast<cudf::column_view const&>(rightColWrap1)};
  const cudf::size_type outputRows = a_left_tbl_cview.size() + a_right_tbl_cview.size();
  strings_column_wrapper expectedDataWrap1({"ab",
                                            "ac",
                                            "bc",
                                            "bd",
                                            "cd",
                                            "ce",
                                            "de",
                                            "df",
                                            "ef",
                                            "eg",
                                            "fg",
                                            "fh",
                                            "gh",
                                            "gi",
                                            "hi",
                                            "hj"});

  auto seq_out2 = cudf::test::make_counting_transform_iterator(0, [outputRows](auto row) {
    if (cudf::type_to_id<TypeParam>() == cudf::type_id::BOOL8) {
      bool ret = (row % 2 == 0);
      return static_cast<TypeParam>(ret);
    } else
      return static_cast<TypeParam>(row);
  });
<<<<<<< HEAD
  fixed_width_column_wrapper<TypeParam> expectedDataWrap2(
    cudf::test::make_fixed_width_column_with_type_param<TypeParam>(seq_out2,
                                                                   seq_out2 + outputRows));
=======
  fixed_width_column_wrapper<TypeParam, typename decltype(seq_out2)::value_type> expectedDataWrap2(
    seq_out2, seq_out2 + outputRows);
>>>>>>> c7b87780

  strings_column_wrapper expectedDataWrap3({"zy",
                                            "zx",
                                            "yx",
                                            "yw",
                                            "xw",
                                            "xv",
                                            "wv",
                                            "wu",
                                            "vu",
                                            "vt",
                                            "ut",
                                            "us",
                                            "ts",
                                            "tr",
                                            "sr",
                                            "sp"});

  auto expected_column_view1{static_cast<cudf::column_view const&>(expectedDataWrap1)};
  auto expected_column_view2{static_cast<cudf::column_view const&>(expectedDataWrap2)};
  auto expected_column_view3{static_cast<cudf::column_view const&>(expectedDataWrap3)};

  auto output_column_view1{p_outputTable->view().column(0)};
  auto output_column_view2{p_outputTable->view().column(1)};
  auto output_column_view3{p_outputTable->view().column(2)};

  cudf::test::expect_columns_equal(expected_column_view1, output_column_view1);
  cudf::test::expect_columns_equal(expected_column_view2, output_column_view2);
  cudf::test::expect_columns_equal(expected_column_view3, output_column_view3);
}

TYPED_TEST(MergeStringTest, Merge1StringKeyNullColumns)
{
  // data: "ab", "bc", "cd", "de" | valid: 1 1 1 0
  strings_column_wrapper leftColWrap1({"ab", "bc", "cd", "de", "ef", "fg", "gh", "hi"},
                                      {1, 1, 1, 1, 1, 1, 1, 0});

  cudf::size_type inputRows = static_cast<cudf::column_view const&>(leftColWrap1).size();

  auto sequence0 = cudf::test::make_counting_transform_iterator(0, [](auto row) {
    if (cudf::type_to_id<TypeParam>() == cudf::type_id::BOOL8)
      return 0;
    else
      return row;
  });

<<<<<<< HEAD
  fixed_width_column_wrapper<TypeParam> leftColWrap2(
    cudf::test::make_fixed_width_column_with_type_param<TypeParam>(sequence0,
                                                                   sequence0 + inputRows));
=======
  fixed_width_column_wrapper<TypeParam, typename decltype(sequence0)::value_type> leftColWrap2(
    sequence0, sequence0 + inputRows);
>>>>>>> c7b87780
  cudf::table_view left_view{{leftColWrap1, leftColWrap2}};

  // data: "ac", "bd", "ce", "df" | valid: 1 1 1 0
  strings_column_wrapper rightColWrap1({"ac", "bd", "ce", "df", "eg", "fh", "gi", "hj"},
                                       {1, 1, 1, 1, 1, 1, 1, 0});
<<<<<<< HEAD
  fixed_width_column_wrapper<TypeParam> rightColWrap2(
    cudf::test::make_fixed_width_column_with_type_param<TypeParam>(sequence0,
                                                                   sequence0 + inputRows));
=======
  fixed_width_column_wrapper<TypeParam, typename decltype(sequence0)::value_type> rightColWrap2(
    sequence0, sequence0 + inputRows);
>>>>>>> c7b87780

  cudf::table_view right_view{{rightColWrap1, rightColWrap2}};

  std::vector<cudf::size_type> key_cols{0};
  std::vector<cudf::order> column_order{cudf::order::ASCENDING};
  std::vector<cudf::null_order> null_precedence{cudf::null_order::AFTER};

  std::unique_ptr<cudf::table> p_outputTable;
  EXPECT_NO_THROW(p_outputTable =
                    cudf::merge({left_view, right_view}, key_cols, column_order, null_precedence));

  cudf::column_view const& a_left_tbl_cview{static_cast<cudf::column_view const&>(leftColWrap1)};
  cudf::column_view const& a_right_tbl_cview{static_cast<cudf::column_view const&>(rightColWrap1)};
  const cudf::size_type outputRows = a_left_tbl_cview.size() + a_right_tbl_cview.size();
  const cudf::size_type column1TotalNulls =
    a_left_tbl_cview.null_count() + a_right_tbl_cview.null_count();

  // data: "ab", "ac", "bc", "bd", "cd", "ce", "de", "df" | valid: 1 1 1 1 1 1 0 0
  strings_column_wrapper expectedDataWrap1({"ab",
                                            "ac",
                                            "bc",
                                            "bd",
                                            "cd",
                                            "ce",
                                            "de",
                                            "df",
                                            "ef",
                                            "eg",
                                            "fg",
                                            "fh",
                                            "gh",
                                            "gi",
                                            "hi",
                                            "hj"},
                                           {1, 1, 1, 1, 1, 1, 1, 1, 1, 1, 1, 1, 1, 1, 0, 0});
  auto seq_out2 = cudf::test::make_counting_transform_iterator(0, [outputRows](auto row) {
    if (cudf::type_to_id<TypeParam>() == cudf::type_id::BOOL8)
      return 0;
    else
      return row / 2;
  });
<<<<<<< HEAD
  fixed_width_column_wrapper<TypeParam> expectedDataWrap2(
    cudf::test::make_fixed_width_column_with_type_param<TypeParam>(seq_out2,
                                                                   seq_out2 + outputRows));
=======
  fixed_width_column_wrapper<TypeParam, typename decltype(seq_out2)::value_type> expectedDataWrap2(
    seq_out2, seq_out2 + outputRows);
>>>>>>> c7b87780

  auto expected_column_view1{static_cast<cudf::column_view const&>(expectedDataWrap1)};
  auto expected_column_view2{static_cast<cudf::column_view const&>(expectedDataWrap2)};

  auto output_column_view1{p_outputTable->view().column(0)};
  auto output_column_view2{p_outputTable->view().column(1)};

  cudf::test::expect_columns_equal(expected_column_view1, output_column_view1);
  cudf::test::expect_columns_equal(expected_column_view2, output_column_view2);
}

TYPED_TEST(MergeStringTest, Merge2StringKeyNullColumns)
{
  strings_column_wrapper leftColWrap1({"ab", "bc", "cd", "de", "ef", "fg", "gh", "hi"},
                                      {1, 1, 1, 1, 1, 1, 1, 0});
  strings_column_wrapper leftColWrap3({"zy", "yx", "xw", "wv", "vu", "ut", "ts", "sr"},
                                      {1, 1, 1, 1, 1, 1, 1, 0});

  cudf::size_type inputRows = static_cast<cudf::column_view const&>(leftColWrap1).size();

  EXPECT_EQ(inputRows, static_cast<cudf::column_view const&>(leftColWrap3).size());

  auto sequence_l = cudf::test::make_counting_transform_iterator(0, [](auto row) {
    if (cudf::type_to_id<TypeParam>() == cudf::type_id::BOOL8)
      return 1;
    else
      return 2 * row;
  });

<<<<<<< HEAD
  fixed_width_column_wrapper<TypeParam> leftColWrap2(
    cudf::test::make_fixed_width_column_with_type_param<TypeParam>(sequence_l,
                                                                   sequence_l + inputRows));
=======
  fixed_width_column_wrapper<TypeParam, typename decltype(sequence_l)::value_type> leftColWrap2(
    sequence_l, sequence_l + inputRows);
>>>>>>> c7b87780

  cudf::table_view left_view{{leftColWrap1, leftColWrap2, leftColWrap3}};

  strings_column_wrapper rightColWrap1({"ac", "bd", "ce", "df", "eg", "fh", "gi", "hj"},
                                       {1, 1, 1, 1, 1, 1, 1, 0});

  EXPECT_EQ(inputRows, static_cast<cudf::column_view const&>(rightColWrap1).size());

  auto sequence_r = cudf::test::make_counting_transform_iterator(0, [](auto row) {
    if (cudf::type_to_id<TypeParam>() == cudf::type_id::BOOL8)
      return 0;
    else
      return 2 * row + 1;
  });
<<<<<<< HEAD
  fixed_width_column_wrapper<TypeParam> rightColWrap2(
    cudf::test::make_fixed_width_column_with_type_param<TypeParam>(sequence_r,
                                                                   sequence_r + inputRows));
=======
  fixed_width_column_wrapper<TypeParam, typename decltype(sequence_r)::value_type> rightColWrap2(
    sequence_r, sequence_r + inputRows);
>>>>>>> c7b87780

  strings_column_wrapper rightColWrap3({"zx", "yw", "xv", "wu", "vt", "us", "tr", "sp"},
                                       {1, 1, 1, 1, 1, 1, 1, 0});

  EXPECT_EQ(inputRows, static_cast<cudf::column_view const&>(rightColWrap3).size());

  cudf::table_view right_view{{rightColWrap1, rightColWrap2, rightColWrap3}};

  std::vector<cudf::size_type> key_cols{0, 2};
  std::vector<cudf::order> column_order{cudf::order::ASCENDING, cudf::order::DESCENDING};
  std::vector<cudf::null_order> null_precedence{cudf::null_order::AFTER, cudf::null_order::BEFORE};

  std::unique_ptr<cudf::table> p_outputTable;
  EXPECT_NO_THROW(p_outputTable =
                    cudf::merge({left_view, right_view}, key_cols, column_order, null_precedence));

  cudf::column_view const& a_left_tbl_cview{static_cast<cudf::column_view const&>(leftColWrap1)};
  cudf::column_view const& a_right_tbl_cview{static_cast<cudf::column_view const&>(rightColWrap1)};
  const cudf::size_type outputRows = a_left_tbl_cview.size() + a_right_tbl_cview.size();
  strings_column_wrapper expectedDataWrap1({"ab",
                                            "ac",
                                            "bc",
                                            "bd",
                                            "cd",
                                            "ce",
                                            "de",
                                            "df",
                                            "ef",
                                            "eg",
                                            "fg",
                                            "fh",
                                            "gh",
                                            "gi",
                                            "hi",
                                            "hj"},
                                           {1, 1, 1, 1, 1, 1, 1, 1, 1, 1, 1, 1, 1, 1, 0, 0});

  auto seq_out2 = cudf::test::make_counting_transform_iterator(0, [outputRows](auto row) {
    if (cudf::type_to_id<TypeParam>() == cudf::type_id::BOOL8) {
      bool ret = (row % 2 == 0);
      return static_cast<TypeParam>(ret);
    } else
      return static_cast<TypeParam>(row);
  });
<<<<<<< HEAD
  fixed_width_column_wrapper<TypeParam> expectedDataWrap2(
    cudf::test::make_fixed_width_column_with_type_param<TypeParam>(seq_out2,
                                                                   seq_out2 + outputRows));
=======
  fixed_width_column_wrapper<TypeParam, typename decltype(seq_out2)::value_type> expectedDataWrap2(
    seq_out2, seq_out2 + outputRows);
>>>>>>> c7b87780

  strings_column_wrapper expectedDataWrap3({"zy",
                                            "zx",
                                            "yx",
                                            "yw",
                                            "xw",
                                            "xv",
                                            "wv",
                                            "wu",
                                            "vu",
                                            "vt",
                                            "ut",
                                            "us",
                                            "ts",
                                            "tr",
                                            "sr",
                                            "sp"},
                                           {1, 1, 1, 1, 1, 1, 1, 1, 1, 1, 1, 1, 1, 1, 0, 0});

  auto expected_column_view1{static_cast<cudf::column_view const&>(expectedDataWrap1)};
  auto expected_column_view2{static_cast<cudf::column_view const&>(expectedDataWrap2)};
  auto expected_column_view3{static_cast<cudf::column_view const&>(expectedDataWrap3)};

  auto output_column_view1{p_outputTable->view().column(0)};
  auto output_column_view2{p_outputTable->view().column(1)};
  auto output_column_view3{p_outputTable->view().column(2)};

  cudf::test::expect_columns_equal(expected_column_view1, output_column_view1);
  cudf::test::expect_columns_equal(expected_column_view2, output_column_view2);
  cudf::test::expect_columns_equal(expected_column_view3, output_column_view3);
}<|MERGE_RESOLUTION|>--- conflicted
+++ resolved
@@ -58,17 +58,6 @@
       return row;
   });
 
-<<<<<<< HEAD
-  fixed_width_column_wrapper<TypeParam> leftColWrap2(
-    cudf::test::make_fixed_width_column_with_type_param<TypeParam>(sequence0,
-                                                                   sequence0 + inputRows1));
-
-  strings_column_wrapper rightColWrap1({"ac", "bd", "ce", "df", "eg", "fh", "gi", "hj"});
-  cudf::size_type inputRows2 = static_cast<cudf::column_view const&>(rightColWrap1).size();
-  fixed_width_column_wrapper<TypeParam> rightColWrap2(
-    cudf::test::make_fixed_width_column_with_type_param<TypeParam>(sequence0,
-                                                                   sequence0 + inputRows2));
-=======
   fixed_width_column_wrapper<TypeParam, typename decltype(sequence0)::value_type> leftColWrap2(
     sequence0, sequence0 + inputRows1);
 
@@ -76,7 +65,6 @@
   cudf::size_type inputRows2 = static_cast<cudf::column_view const&>(rightColWrap1).size();
   fixed_width_column_wrapper<TypeParam, typename decltype(sequence0)::value_type> rightColWrap2(
     sequence0, sequence0 + inputRows2);
->>>>>>> c7b87780
 
   cudf::table_view left_view{{leftColWrap1, leftColWrap2}};
   cudf::table_view right_view{{rightColWrap1, rightColWrap2}};
@@ -116,14 +104,8 @@
     else
       return row / 2;
   });
-<<<<<<< HEAD
-  fixed_width_column_wrapper<TypeParam> expectedDataWrap2(
-    cudf::test::make_fixed_width_column_with_type_param<TypeParam>(seq_out2,
-                                                                   seq_out2 + outputRows));
-=======
   fixed_width_column_wrapper<TypeParam, typename decltype(seq_out2)::value_type> expectedDataWrap2(
     seq_out2, seq_out2 + outputRows);
->>>>>>> c7b87780
 
   auto expected_column_view1{static_cast<cudf::column_view const&>(expectedDataWrap1)};
   auto expected_column_view2{static_cast<cudf::column_view const&>(expectedDataWrap2)};
@@ -154,14 +136,8 @@
       return 2 * row;
   });
 
-<<<<<<< HEAD
-  fixed_width_column_wrapper<TypeParam> leftColWrap2(
-    cudf::test::make_fixed_width_column_with_type_param<TypeParam>(sequence_l,
-                                                                   sequence_l + inputRows));
-=======
   fixed_width_column_wrapper<TypeParam, typename decltype(sequence_l)::value_type> leftColWrap2(
     sequence_l, sequence_l + inputRows);
->>>>>>> c7b87780
 
   cudf::table_view left_view{{leftColWrap1, leftColWrap2, leftColWrap3}};
 
@@ -175,14 +151,8 @@
     else
       return 2 * row + 1;
   });
-<<<<<<< HEAD
-  fixed_width_column_wrapper<TypeParam> rightColWrap2(
-    cudf::test::make_fixed_width_column_with_type_param<TypeParam>(sequence_r,
-                                                                   sequence_r + inputRows));
-=======
   fixed_width_column_wrapper<TypeParam, typename decltype(sequence_r)::value_type> rightColWrap2(
     sequence_r, sequence_r + inputRows);
->>>>>>> c7b87780
 
   strings_column_wrapper rightColWrap3({"zx", "yw", "xv", "wu", "vt", "us", "tr", "sp"});
 
@@ -225,14 +195,8 @@
     } else
       return static_cast<TypeParam>(row);
   });
-<<<<<<< HEAD
-  fixed_width_column_wrapper<TypeParam> expectedDataWrap2(
-    cudf::test::make_fixed_width_column_with_type_param<TypeParam>(seq_out2,
-                                                                   seq_out2 + outputRows));
-=======
   fixed_width_column_wrapper<TypeParam, typename decltype(seq_out2)::value_type> expectedDataWrap2(
     seq_out2, seq_out2 + outputRows);
->>>>>>> c7b87780
 
   strings_column_wrapper expectedDataWrap3({"zy",
                                             "zx",
@@ -279,27 +243,15 @@
       return row;
   });
 
-<<<<<<< HEAD
-  fixed_width_column_wrapper<TypeParam> leftColWrap2(
-    cudf::test::make_fixed_width_column_with_type_param<TypeParam>(sequence0,
-                                                                   sequence0 + inputRows));
-=======
   fixed_width_column_wrapper<TypeParam, typename decltype(sequence0)::value_type> leftColWrap2(
     sequence0, sequence0 + inputRows);
->>>>>>> c7b87780
   cudf::table_view left_view{{leftColWrap1, leftColWrap2}};
 
   // data: "ac", "bd", "ce", "df" | valid: 1 1 1 0
   strings_column_wrapper rightColWrap1({"ac", "bd", "ce", "df", "eg", "fh", "gi", "hj"},
                                        {1, 1, 1, 1, 1, 1, 1, 0});
-<<<<<<< HEAD
-  fixed_width_column_wrapper<TypeParam> rightColWrap2(
-    cudf::test::make_fixed_width_column_with_type_param<TypeParam>(sequence0,
-                                                                   sequence0 + inputRows));
-=======
   fixed_width_column_wrapper<TypeParam, typename decltype(sequence0)::value_type> rightColWrap2(
     sequence0, sequence0 + inputRows);
->>>>>>> c7b87780
 
   cudf::table_view right_view{{rightColWrap1, rightColWrap2}};
 
@@ -341,14 +293,8 @@
     else
       return row / 2;
   });
-<<<<<<< HEAD
-  fixed_width_column_wrapper<TypeParam> expectedDataWrap2(
-    cudf::test::make_fixed_width_column_with_type_param<TypeParam>(seq_out2,
-                                                                   seq_out2 + outputRows));
-=======
   fixed_width_column_wrapper<TypeParam, typename decltype(seq_out2)::value_type> expectedDataWrap2(
     seq_out2, seq_out2 + outputRows);
->>>>>>> c7b87780
 
   auto expected_column_view1{static_cast<cudf::column_view const&>(expectedDataWrap1)};
   auto expected_column_view2{static_cast<cudf::column_view const&>(expectedDataWrap2)};
@@ -378,14 +324,8 @@
       return 2 * row;
   });
 
-<<<<<<< HEAD
-  fixed_width_column_wrapper<TypeParam> leftColWrap2(
-    cudf::test::make_fixed_width_column_with_type_param<TypeParam>(sequence_l,
-                                                                   sequence_l + inputRows));
-=======
   fixed_width_column_wrapper<TypeParam, typename decltype(sequence_l)::value_type> leftColWrap2(
     sequence_l, sequence_l + inputRows);
->>>>>>> c7b87780
 
   cudf::table_view left_view{{leftColWrap1, leftColWrap2, leftColWrap3}};
 
@@ -400,14 +340,8 @@
     else
       return 2 * row + 1;
   });
-<<<<<<< HEAD
-  fixed_width_column_wrapper<TypeParam> rightColWrap2(
-    cudf::test::make_fixed_width_column_with_type_param<TypeParam>(sequence_r,
-                                                                   sequence_r + inputRows));
-=======
   fixed_width_column_wrapper<TypeParam, typename decltype(sequence_r)::value_type> rightColWrap2(
     sequence_r, sequence_r + inputRows);
->>>>>>> c7b87780
 
   strings_column_wrapper rightColWrap3({"zx", "yw", "xv", "wu", "vt", "us", "tr", "sp"},
                                        {1, 1, 1, 1, 1, 1, 1, 0});
@@ -452,14 +386,8 @@
     } else
       return static_cast<TypeParam>(row);
   });
-<<<<<<< HEAD
-  fixed_width_column_wrapper<TypeParam> expectedDataWrap2(
-    cudf::test::make_fixed_width_column_with_type_param<TypeParam>(seq_out2,
-                                                                   seq_out2 + outputRows));
-=======
   fixed_width_column_wrapper<TypeParam, typename decltype(seq_out2)::value_type> expectedDataWrap2(
     seq_out2, seq_out2 + outputRows);
->>>>>>> c7b87780
 
   strings_column_wrapper expectedDataWrap3({"zy",
                                             "zx",
