/*
 * Copyright (c) 2019, NVIDIA CORPORATION.
 *
 * Licensed under the Apache License, Version 2.0 (the "License");
 * you may not use this file except in compliance with the License.
 * You may obtain a copy of the License at
 *
 *     http://www.apache.org/licenses/LICENSE-2.0
 *
 * Unless required by applicable law or agreed to in writing, software
 * distributed under the License is distributed on an "AS IS" BASIS,
 * WITHOUT WARRANTIES OR CONDITIONS OF ANY KIND, either express or implied.
 * See the License for the specific language governing permissions and
 * limitations under the License.
 */

#include <tests/utilities/base_fixture.hpp>
#include <tests/utilities/column_utilities.hpp>
#include <tests/utilities/column_wrapper.hpp>
#include <tests/utilities/cudf_gtest.hpp>
#include <tests/utilities/type_lists.hpp>

#include <cudf/filling.hpp>
#include <cudf/scalar/scalar.hpp>
#include <cudf/scalar/scalar_factories.hpp>
#include <cudf/table/table.hpp>
#include <cudf/table/table_view.hpp>

#include <thrust/iterator/constant_iterator.h>
#include <thrust/iterator/counting_iterator.h>

#include <algorithm>
#include <numeric>
#include <random>

template <typename T>
class RepeatTypedTestFixture : public cudf::test::BaseFixture,
                               cudf::test::UniformRandomGenerator<cudf::size_type> {
 public:
  RepeatTypedTestFixture() : cudf::test::UniformRandomGenerator<cudf::size_type>{0, 10} {}

  cudf::size_type repeat_count() { return this->generate(); }
};

TYPED_TEST_CASE(RepeatTypedTestFixture, cudf::test::FixedWidthTypes);

TYPED_TEST(RepeatTypedTestFixture, RepeatScalarCount)
{
  using T = TypeParam;
  static_assert(cudf::is_fixed_width<T>() == true, "this code assumes fixed-width types.");

  constexpr cudf::size_type num_values{10};
  constexpr cudf::size_type repeat_count{10};

<<<<<<< HEAD
  auto input = cudf::test::make_fixed_width_column_with_type_param<T>(
=======
  cudf::test::fixed_width_column_wrapper<T, int32_t> input(
>>>>>>> c7b87780
    thrust::make_counting_iterator(0), thrust::make_counting_iterator(0) + num_values);

  static_assert(repeat_count > 0, "repeat_count should be larger than 0.");
  auto expected_elements = cudf::test::make_counting_transform_iterator(
    0, [repeat_count](auto i) { return i / repeat_count; });
<<<<<<< HEAD
  auto expected = cudf::test::make_fixed_width_column_with_type_param<T>(
    expected_elements, expected_elements + num_values * repeat_count);
=======
  cudf::test::fixed_width_column_wrapper<T, typename decltype(expected_elements)::value_type>
    expected(expected_elements, expected_elements + num_values * repeat_count);
>>>>>>> c7b87780

  cudf::table_view input_table{{input}};

  auto p_ret = cudf::repeat(input_table, repeat_count);

  EXPECT_EQ(p_ret->num_columns(), 1);
  cudf::test::expect_columns_equal(p_ret->view().column(0), expected);
}

template <typename Element, typename InputIterator>
void generate_sequence(
  InputIterator begin,
  InputIterator end,
  typename std::enable_if<!cudf::is_duration_t<Element>::value>::type* = nullptr)
{
  std::iota(begin, end, 0);
}

template <typename Element, typename InputIterator>
void generate_sequence(
  InputIterator begin,
  InputIterator end,
  typename std::enable_if<cudf::is_duration_t<Element>::value>::type* = nullptr)
{
  std::iota(begin, end, Element{0});
}

TYPED_TEST(RepeatTypedTestFixture, RepeatColumnCount)
{
  using T = TypeParam;
  static_assert(cudf::is_fixed_width<T>() == true, "this code assumes fixed-width types.");

  constexpr cudf::size_type num_values{10};

  std::vector<T> inputs(num_values);
  generate_sequence<T>(inputs.begin(), inputs.end());

  std::vector<cudf::size_type> counts(num_values);
  std::transform(counts.begin(), counts.end(), counts.begin(), [&](cudf::size_type count) {
    return this->repeat_count();
  });

  std::vector<T> expected_values;
  for (size_t i{0}; i < counts.size(); i++) {
    for (cudf::size_type j{0}; j < counts[i]; j++) { expected_values.push_back(inputs[i]); }
  }

<<<<<<< HEAD
  auto input = cudf::test::make_fixed_width_column_with_type_param<T>(inputs.begin(), inputs.end());
=======
  cudf::test::fixed_width_column_wrapper<T> input(inputs.begin(), inputs.end());
>>>>>>> c7b87780

  auto count =
    cudf::test::fixed_width_column_wrapper<cudf::size_type>(counts.begin(), counts.end());

<<<<<<< HEAD
  auto expected = cudf::test::make_fixed_width_column_with_type_param<T>(expected_values.begin(),
                                                                         expected_values.end());
=======
  cudf::test::fixed_width_column_wrapper<T> expected(expected_values.begin(),
                                                     expected_values.end());
>>>>>>> c7b87780

  cudf::table_view input_table{{input}};
  auto p_ret = cudf::repeat(input_table, count);

  EXPECT_EQ(p_ret->num_columns(), 1);
  cudf::test::expect_columns_equal(p_ret->view().column(0), expected);
}

TYPED_TEST(RepeatTypedTestFixture, RepeatNullable)
{
  using T = TypeParam;
  static_assert(cudf::is_fixed_width<T>() == true, "this code assumes fixed-width types.");

  constexpr cudf::size_type num_values{10};

  std::vector<T> input_values(num_values);
  generate_sequence<T>(input_values.begin(), input_values.end());
  std::vector<bool> input_valids(num_values);
  for (size_t i{0}; i < input_valids.size(); i++) { input_valids[i] = (i % 2) == 0 ? true : false; }

  std::vector<cudf::size_type> counts(num_values);
  std::transform(counts.begin(), counts.end(), counts.begin(), [&](cudf::size_type count) {
    return this->repeat_count();
  });

  std::vector<T> expected_values;
  std::vector<bool> expected_valids;
  for (size_t i{0}; i < counts.size(); i++) {
    for (cudf::size_type j{0}; j < counts[i]; j++) {
      expected_values.push_back(input_values[i]);
      expected_valids.push_back(input_valids[i]);
    }
  }

<<<<<<< HEAD
  auto input = cudf::test::make_fixed_width_column_with_type_param<T>(
=======
  cudf::test::fixed_width_column_wrapper<T> input(
>>>>>>> c7b87780
    input_values.begin(), input_values.end(), input_valids.begin());

  auto count =
    cudf::test::fixed_width_column_wrapper<cudf::size_type>(counts.begin(), counts.end());

<<<<<<< HEAD
  auto expected = cudf::test::make_fixed_width_column_with_type_param<T>(
=======
  cudf::test::fixed_width_column_wrapper<T> expected(
>>>>>>> c7b87780
    expected_values.begin(), expected_values.end(), expected_valids.begin());

  cudf::table_view input_table{{input}};
  auto p_ret = cudf::repeat(input_table, count);

  EXPECT_EQ(p_ret->num_columns(), 1);
  cudf::test::expect_columns_equal(p_ret->view().column(0), expected);
}

TYPED_TEST(RepeatTypedTestFixture, ZeroSizeInput)
{
  using T = TypeParam;
  static_assert(cudf::is_fixed_width<T>() == true, "this code assumes fixed-width types.");

<<<<<<< HEAD
  auto input = cudf::test::make_fixed_width_column_with_type_param<T>(
    thrust::make_counting_iterator(0), thrust::make_counting_iterator(0));
=======
  cudf::test::fixed_width_column_wrapper<T, int32_t> input(thrust::make_counting_iterator(0),
                                                           thrust::make_counting_iterator(0));
>>>>>>> c7b87780

  auto count = cudf::test::fixed_width_column_wrapper<cudf::size_type>(
    thrust::make_counting_iterator(0), thrust::make_counting_iterator(0));

<<<<<<< HEAD
  auto expected = cudf::test::make_fixed_width_column_with_type_param<T>(
    thrust::make_counting_iterator(0), thrust::make_counting_iterator(0));
=======
  cudf::test::fixed_width_column_wrapper<T, int32_t> expected(thrust::make_counting_iterator(0),
                                                              thrust::make_counting_iterator(0));
>>>>>>> c7b87780

  cudf::table_view input_table{{input}};
  auto p_ret = cudf::repeat(input_table, count);

  EXPECT_EQ(p_ret->num_columns(), 1);
  cudf::test::expect_columns_equal(p_ret->view().column(0), expected);
}

class RepeatStringTestFixture : public cudf::test::BaseFixture,
                                cudf::test::UniformRandomGenerator<cudf::size_type> {
 public:
  RepeatStringTestFixture() : cudf::test::UniformRandomGenerator<cudf::size_type>{0, 10} {}

  cudf::size_type repeat_count() { return this->generate(); }
};

TEST_F(RepeatStringTestFixture, RepeatNullable)
{
  constexpr cudf::size_type num_values{10};

  std::vector<std::string> input_values(num_values);
  std::vector<bool> input_valids(num_values);
  for (size_t i{0}; i < num_values; i++) {
    input_values[i] = "#" + std::to_string(i);
    input_valids[i] = (i % 2) == 0 ? true : false;
  }

  std::vector<cudf::size_type> counts(num_values);
  std::transform(counts.begin(), counts.end(), counts.begin(), [&](cudf::size_type count) {
    return this->repeat_count();
  });

  std::vector<std::string> expected_values;
  std::vector<bool> expected_valids;
  for (size_t i{0}; i < counts.size(); i++) {
    for (cudf::size_type j{0}; j < counts[i]; j++) {
      expected_values.push_back(input_values[i]);
      expected_valids.push_back(input_valids[i]);
    }
  }

  auto input = cudf::test::strings_column_wrapper(
    input_values.begin(), input_values.end(), input_valids.begin());

  auto count =
    cudf::test::fixed_width_column_wrapper<cudf::size_type>(counts.begin(), counts.end());

  auto expected = cudf::test::strings_column_wrapper(
    expected_values.begin(), expected_values.end(), expected_valids.begin());

  cudf::table_view input_table{{input}};
  auto p_ret = cudf::repeat(input_table, count);

  EXPECT_EQ(p_ret->num_columns(), 1);
  cudf::test::expect_columns_equal(p_ret->view().column(0), expected);
}

TEST_F(RepeatStringTestFixture, ZeroSizeInput)
{
  std::vector<std::string> input_values{};
  auto input = cudf::test::strings_column_wrapper(input_values.begin(), input_values.end());

  auto count = cudf::test::fixed_width_column_wrapper<cudf::size_type>(
    thrust::make_counting_iterator(0), thrust::make_counting_iterator(0));

  auto expected = cudf::test::strings_column_wrapper(input_values.begin(), input_values.end());

  cudf::table_view input_table{{input}};
  auto p_ret = cudf::repeat(input_table, count);

  EXPECT_EQ(p_ret->num_columns(), 1);
  cudf::test::expect_columns_equal(p_ret->view().column(0), expected);
}

class RepeatErrorTestFixture : public cudf::test::BaseFixture {
};

TEST_F(RepeatErrorTestFixture, LengthMismatch)
{
  auto input = cudf::test::fixed_width_column_wrapper<int32_t>(
    thrust::make_counting_iterator(0), thrust::make_counting_iterator(0) + 100);

  auto count = cudf::test::fixed_width_column_wrapper<cudf::size_type>(
    thrust::make_counting_iterator(0), thrust::make_counting_iterator(0) + 200);

  cudf::table_view input_table{{input}};

  // input_table.num_rows() != count.size()
  EXPECT_THROW(auto p_ret = cudf::repeat(input_table, count), cudf::logic_error);
}

TEST_F(RepeatErrorTestFixture, CountHasNulls)
{
  auto input = cudf::test::fixed_width_column_wrapper<int32_t>(
    thrust::make_counting_iterator(0), thrust::make_counting_iterator(0) + 100);

  auto count =
    cudf::test::fixed_width_column_wrapper<cudf::size_type>(thrust::make_counting_iterator(0),
                                                            thrust::make_counting_iterator(0) + 100,
                                                            thrust::make_constant_iterator(false));

  cudf::table_view input_table{{input}};

  // input_table.has_nulls() == true
  EXPECT_THROW(auto ret = cudf::repeat(input_table, count), cudf::logic_error);
}

TEST_F(RepeatErrorTestFixture, NegativeCountOrOverflow)
{
  auto input = cudf::test::fixed_width_column_wrapper<int32_t>(
    thrust::make_counting_iterator(0), thrust::make_counting_iterator(0) + 100);

  auto count_neg = cudf::test::fixed_width_column_wrapper<cudf::size_type>(
    thrust::make_constant_iterator(-1, 0), thrust::make_constant_iterator(-1, 100));

  auto value          = std::numeric_limits<cudf::size_type>::max() / 10;
  auto count_overflow = cudf::test::fixed_width_column_wrapper<cudf::size_type>(
    thrust::make_constant_iterator(value, 0), thrust::make_constant_iterator(value, 100));

  cudf::table_view input_table{{input}};

  // negative
  EXPECT_THROW(auto p_ret = cudf::repeat(input_table, count_neg, true), cudf::logic_error);

  // overflow
  EXPECT_THROW(auto p_ret = cudf::repeat(input_table, count_overflow, true), cudf::logic_error);
}<|MERGE_RESOLUTION|>--- conflicted
+++ resolved
@@ -52,23 +52,14 @@
   constexpr cudf::size_type num_values{10};
   constexpr cudf::size_type repeat_count{10};
 
-<<<<<<< HEAD
-  auto input = cudf::test::make_fixed_width_column_with_type_param<T>(
-=======
   cudf::test::fixed_width_column_wrapper<T, int32_t> input(
->>>>>>> c7b87780
     thrust::make_counting_iterator(0), thrust::make_counting_iterator(0) + num_values);
 
   static_assert(repeat_count > 0, "repeat_count should be larger than 0.");
   auto expected_elements = cudf::test::make_counting_transform_iterator(
     0, [repeat_count](auto i) { return i / repeat_count; });
-<<<<<<< HEAD
-  auto expected = cudf::test::make_fixed_width_column_with_type_param<T>(
-    expected_elements, expected_elements + num_values * repeat_count);
-=======
   cudf::test::fixed_width_column_wrapper<T, typename decltype(expected_elements)::value_type>
     expected(expected_elements, expected_elements + num_values * repeat_count);
->>>>>>> c7b87780
 
   cudf::table_view input_table{{input}};
 
@@ -116,22 +107,13 @@
     for (cudf::size_type j{0}; j < counts[i]; j++) { expected_values.push_back(inputs[i]); }
   }
 
-<<<<<<< HEAD
-  auto input = cudf::test::make_fixed_width_column_with_type_param<T>(inputs.begin(), inputs.end());
-=======
   cudf::test::fixed_width_column_wrapper<T> input(inputs.begin(), inputs.end());
->>>>>>> c7b87780
 
   auto count =
     cudf::test::fixed_width_column_wrapper<cudf::size_type>(counts.begin(), counts.end());
 
-<<<<<<< HEAD
-  auto expected = cudf::test::make_fixed_width_column_with_type_param<T>(expected_values.begin(),
-                                                                         expected_values.end());
-=======
   cudf::test::fixed_width_column_wrapper<T> expected(expected_values.begin(),
                                                      expected_values.end());
->>>>>>> c7b87780
 
   cudf::table_view input_table{{input}};
   auto p_ret = cudf::repeat(input_table, count);
@@ -166,21 +148,13 @@
     }
   }
 
-<<<<<<< HEAD
-  auto input = cudf::test::make_fixed_width_column_with_type_param<T>(
-=======
   cudf::test::fixed_width_column_wrapper<T> input(
->>>>>>> c7b87780
     input_values.begin(), input_values.end(), input_valids.begin());
 
   auto count =
     cudf::test::fixed_width_column_wrapper<cudf::size_type>(counts.begin(), counts.end());
 
-<<<<<<< HEAD
-  auto expected = cudf::test::make_fixed_width_column_with_type_param<T>(
-=======
   cudf::test::fixed_width_column_wrapper<T> expected(
->>>>>>> c7b87780
     expected_values.begin(), expected_values.end(), expected_valids.begin());
 
   cudf::table_view input_table{{input}};
@@ -195,24 +169,14 @@
   using T = TypeParam;
   static_assert(cudf::is_fixed_width<T>() == true, "this code assumes fixed-width types.");
 
-<<<<<<< HEAD
-  auto input = cudf::test::make_fixed_width_column_with_type_param<T>(
-    thrust::make_counting_iterator(0), thrust::make_counting_iterator(0));
-=======
   cudf::test::fixed_width_column_wrapper<T, int32_t> input(thrust::make_counting_iterator(0),
                                                            thrust::make_counting_iterator(0));
->>>>>>> c7b87780
 
   auto count = cudf::test::fixed_width_column_wrapper<cudf::size_type>(
     thrust::make_counting_iterator(0), thrust::make_counting_iterator(0));
 
-<<<<<<< HEAD
-  auto expected = cudf::test::make_fixed_width_column_with_type_param<T>(
-    thrust::make_counting_iterator(0), thrust::make_counting_iterator(0));
-=======
   cudf::test::fixed_width_column_wrapper<T, int32_t> expected(thrust::make_counting_iterator(0),
                                                               thrust::make_counting_iterator(0));
->>>>>>> c7b87780
 
   cudf::table_view input_table{{input}};
   auto p_ret = cudf::repeat(input_table, count);
