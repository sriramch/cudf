/*
 * Copyright (c) 2019-2020, NVIDIA CORPORATION.
 *
 * Licensed under the Apache License, Version 2.0 (the "License");
 * you may not use this file except in compliance with the License.
 * You may obtain a copy of the License at
 *
 *     http://www.apache.org/licenses/LICENSE-2.0
 *
 * Unless required by applicable law or agreed to in writing, software
 * distributed under the License is distributed on an "AS IS" BASIS,
 * WITHOUT WARRANTIES OR CONDITIONS OF ANY KIND, either express or implied.
 * See the License for the specific language governing permissions and
 * limitations under the License.
 */

#include <cudf/column/column.hpp>
#include <cudf/copying.hpp>
#include <cudf/scalar/scalar.hpp>
#include <functional>
#include <limits>
#include <memory>
#include <tests/utilities/base_fixture.hpp>
#include <tests/utilities/column_utilities.hpp>
#include <tests/utilities/column_wrapper.hpp>
#include <tests/utilities/cudf_gtest.hpp>
#include <tests/utilities/type_lists.hpp>
#include <type_traits>

using cudf::test::fixed_width_column_wrapper;
using TestTypes = cudf::test::Types<int32_t>;

template <typename T, typename ScalarType = cudf::scalar_type_t<T>>
std::unique_ptr<cudf::scalar> make_scalar(
  cudaStream_t stream = 0, rmm::mr::device_memory_resource* mr = rmm::mr::get_default_resource())
{
  auto s = new ScalarType(T{0}, false, stream, mr);
  return std::unique_ptr<cudf::scalar>(s);
}

template <typename T, typename ScalarType = cudf::scalar_type_t<T>>
std::unique_ptr<cudf::scalar> make_scalar(
  T value,
  cudaStream_t stream                 = 0,
  rmm::mr::device_memory_resource* mr = rmm::mr::get_default_resource())
{
  auto s = new ScalarType(value, true, stream, mr);
  return std::unique_ptr<cudf::scalar>(s);
}

template <typename T>
auto lowest = std::numeric_limits<T>::lowest();

template <typename T>
auto highest = std::numeric_limits<T>::max();

template <typename T>
struct ShiftTest : public cudf::test::BaseFixture {
};

TYPED_TEST_CASE(ShiftTest, cudf::test::FixedWidthTypes);

TYPED_TEST(ShiftTest, OneColumnEmpty)
{
  using T = TypeParam;

  std::vector<T> vals{};
  std::vector<bool> mask{};

  auto input    = fixed_width_column_wrapper<T>{};
  auto expected = fixed_width_column_wrapper<T>(vals.begin(), vals.end(), mask.begin());

  auto fill   = make_scalar<T>();
  auto actual = cudf::shift(input, 5, *fill);

  cudf::test::expect_columns_equal(expected, *actual);
}

TYPED_TEST(ShiftTest, TwoColumnsEmpty)
{
  using T = TypeParam;

  std::vector<T> vals{};
  std::vector<bool> mask{};

  auto input    = fixed_width_column_wrapper<T>(vals.begin(), vals.end(), mask.begin());
  auto expected = fixed_width_column_wrapper<T>(vals.begin(), vals.end(), mask.begin());

  auto fill   = make_scalar<T>();
  auto actual = cudf::shift(input, 5, *fill);

  cudf::test::expect_columns_equal(expected, *actual);
}

TYPED_TEST(ShiftTest, OneColumn)
{
  using T = TypeParam;

  auto input = fixed_width_column_wrapper<T>{lowest<T>, T(1), T(2), T(3), T(4), T(5), highest<T>};
  auto expected = fixed_width_column_wrapper<T>{T(7), T(7), lowest<T>, T(1), T(2), T(3), T(4)};

  auto fill   = make_scalar<T>(T(7));
  auto actual = cudf::shift(input, 2, *fill);

  cudf::test::expect_columns_equal(expected, *actual);
}

TYPED_TEST(ShiftTest, OneColumnNegativeShift)
{
  using T = TypeParam;

  auto input = fixed_width_column_wrapper<T>{lowest<T>, T(1), T(2), T(3), T(4), T(5), highest<T>};
  auto expected = fixed_width_column_wrapper<T>{T(4), T(5), highest<T>, T(7), T(7), T(7), T(7)};

  auto fill   = make_scalar<T>(T(7));
  auto actual = cudf::shift(input, -4, *fill);

  cudf::test::expect_columns_equal(expected, *actual);
}

TYPED_TEST(ShiftTest, OneColumnNullFill)
{
  using T = TypeParam;

  auto input = fixed_width_column_wrapper<T>{lowest<T>, T(5), T(0), T(3), T(0), T(1), highest<T>};
  auto expected = fixed_width_column_wrapper<T>({T(0), T(0), lowest<T>, T(5), T(0), T(3), T(0)},
                                                {0, 0, 1, 1, 1, 1, 1});

  auto fill = make_scalar<T>();

  auto actual = cudf::shift(input, 2, *fill);

  cudf::test::expect_columns_equal(expected, *actual);
}

TYPED_TEST(ShiftTest, TwoColumnsNullableInput)
{
  using T = TypeParam;

<<<<<<< HEAD
  auto input = fixed_width_column_wrapper<T>(
    cudf::test::make_fixed_width_column_with_type_param<T>({1, 2, 3, 4, 5}, {0, 1, 1, 1, 0}));
  auto expected = fixed_width_column_wrapper<T>(
    cudf::test::make_fixed_width_column_with_type_param<T>({7, 7, 1, 2, 3}, {1, 1, 0, 1, 1}));
=======
  auto input    = fixed_width_column_wrapper<T, int32_t>({1, 2, 3, 4, 5}, {0, 1, 1, 1, 0});
  auto expected = fixed_width_column_wrapper<T, int32_t>({7, 7, 1, 2, 3}, {1, 1, 0, 1, 1});
>>>>>>> c7b87780

  auto fill   = make_scalar<T>(T(7));
  auto actual = cudf::shift(input, 2, *fill);

  cudf::test::expect_columns_equal(expected, *actual);
}

TYPED_TEST(ShiftTest, MismatchFillValueDtypes)
{
  using T = TypeParam;

  if (std::is_same<T, int>::value) { return; }

  auto input = fixed_width_column_wrapper<T>{};

  auto fill = make_scalar<int>();

  std::unique_ptr<cudf::column> output;

  EXPECT_THROW(output = cudf::shift(input, 5, *fill), cudf::logic_error);
}<|MERGE_RESOLUTION|>--- conflicted
+++ resolved
@@ -137,15 +137,8 @@
 {
   using T = TypeParam;
 
-<<<<<<< HEAD
-  auto input = fixed_width_column_wrapper<T>(
-    cudf::test::make_fixed_width_column_with_type_param<T>({1, 2, 3, 4, 5}, {0, 1, 1, 1, 0}));
-  auto expected = fixed_width_column_wrapper<T>(
-    cudf::test::make_fixed_width_column_with_type_param<T>({7, 7, 1, 2, 3}, {1, 1, 0, 1, 1}));
-=======
   auto input    = fixed_width_column_wrapper<T, int32_t>({1, 2, 3, 4, 5}, {0, 1, 1, 1, 0});
   auto expected = fixed_width_column_wrapper<T, int32_t>({7, 7, 1, 2, 3}, {1, 1, 0, 1, 1});
->>>>>>> c7b87780
 
   auto fill   = make_scalar<T>(T(7));
   auto actual = cudf::shift(input, 2, *fill);
