/*
 * Copyright (c) 2019, NVIDIA CORPORATION.
 *
 * Licensed under the Apache License, Version 2.0 (the "License");
 * you may not use this file except in compliance with the License.
 * You may obtain a copy of the License at
 *
 *     http://www.apache.org/licenses/LICENSE-2.0
 *
 * Unless required by applicable law or agreed to in writing, software
 * distributed under the License is distributed on an "AS IS" BASIS,
 * WITHOUT WARRANTIES OR CONDITIONS OF ANY KIND, either express or implied.
 * See the License for the specific language governing permissions and
 * limitations under the License.
 */

#include <tests/groupby/groupby_test_util.hpp>

#include <tests/utilities/base_fixture.hpp>
#include <tests/utilities/column_wrapper.hpp>
#include <tests/utilities/type_lists.hpp>

#include <cudf/detail/aggregation/aggregation.hpp>

namespace cudf {
namespace test {
template <typename V>
struct groupby_max_test : public cudf::test::BaseFixture {
};

TYPED_TEST_CASE(groupby_max_test, cudf::test::FixedWidthTypes);

// clang-format off
TYPED_TEST(groupby_max_test, basic)
{
    using K = int32_t;
    using V = TypeParam;
    using R = cudf::detail::target_type_t<V, aggregation::MAX>;

    fixed_width_column_wrapper<K> keys { 1, 2, 3, 1, 2, 2, 1, 3, 3, 2};
<<<<<<< HEAD
    fixed_width_column_wrapper<V> vals(
        cudf::test::make_fixed_width_column_with_type_param<V>({ 0, 1, 2, 3, 4, 5, 6, 7, 8, 9}));

    fixed_width_column_wrapper<K> expect_keys { 1, 2, 3 };
    fixed_width_column_wrapper<R> expect_vals(
        cudf::test::make_fixed_width_column_with_type_param<R>({ 6, 9, 8 }));
=======
    fixed_width_column_wrapper<V, int32_t> vals({ 0, 1, 2, 3, 4, 5, 6, 7, 8, 9});

    fixed_width_column_wrapper<K> expect_keys { 1, 2, 3 };
    fixed_width_column_wrapper<R, int32_t> expect_vals({ 6, 9, 8 });
>>>>>>> c7b87780

    auto agg = cudf::make_max_aggregation();
    test_single_agg(keys, vals, expect_keys, expect_vals, std::move(agg));

    auto agg2 = cudf::make_max_aggregation();
    test_single_agg(keys, vals, expect_keys, expect_vals, std::move(agg2), force_use_sort_impl::YES);
}

TYPED_TEST(groupby_max_test, empty_cols)
{
    using K = int32_t;
    using V = TypeParam;
    using R = cudf::detail::target_type_t<V, aggregation::MAX>;

    fixed_width_column_wrapper<K> keys        { };
    fixed_width_column_wrapper<V> vals        { };

    fixed_width_column_wrapper<K> expect_keys { };
    fixed_width_column_wrapper<R> expect_vals { };

    auto agg = cudf::make_max_aggregation();
    test_single_agg(keys, vals, expect_keys, expect_vals, std::move(agg));

    auto agg2 = cudf::make_max_aggregation();
    test_single_agg(keys, vals, expect_keys, expect_vals, std::move(agg2), force_use_sort_impl::YES);
}

TYPED_TEST(groupby_max_test, zero_valid_keys)
{
    using K = int32_t;
    using V = TypeParam;
    using R = cudf::detail::target_type_t<V, aggregation::MAX>;

    fixed_width_column_wrapper<K> keys( { 1, 2, 3}, all_null() );
<<<<<<< HEAD
    fixed_width_column_wrapper<V> vals(
          cudf::test::make_fixed_width_column_with_type_param<V>({3, 4, 5}));
=======
    fixed_width_column_wrapper<V, int32_t> vals({3, 4, 5});
>>>>>>> c7b87780

    fixed_width_column_wrapper<K> expect_keys { };
    fixed_width_column_wrapper<R> expect_vals { };

    auto agg = cudf::make_max_aggregation();
    test_single_agg(keys, vals, expect_keys, expect_vals, std::move(agg));

    auto agg2 = cudf::make_max_aggregation();
    test_single_agg(keys, vals, expect_keys, expect_vals, std::move(agg2), force_use_sort_impl::YES);
}

TYPED_TEST(groupby_max_test, zero_valid_values)
{
    using K = int32_t;
    using V = TypeParam;
    using R = cudf::detail::target_type_t<V, aggregation::MAX>;

    fixed_width_column_wrapper<K> keys   { 1, 1, 1};
<<<<<<< HEAD
    fixed_width_column_wrapper<V> vals(
        cudf::test::make_fixed_width_column_with_type_param<V>({3, 4, 5}, all_null()));

    fixed_width_column_wrapper<K> expect_keys { 1 };
    fixed_width_column_wrapper<R> expect_vals(
        cudf::test::make_fixed_width_column_with_type_param<R>({ 0 }, all_null()));
=======
    fixed_width_column_wrapper<V, int32_t> vals({3, 4, 5}, all_null());

    fixed_width_column_wrapper<K> expect_keys { 1 };
    fixed_width_column_wrapper<R, int32_t> expect_vals({ 0 }, all_null());
>>>>>>> c7b87780

    auto agg = cudf::make_max_aggregation();
    test_single_agg(keys, vals, expect_keys, expect_vals, std::move(agg));

    auto agg2 = cudf::make_max_aggregation();
    test_single_agg(keys, vals, expect_keys, expect_vals, std::move(agg2), force_use_sort_impl::YES);
}

TYPED_TEST(groupby_max_test, null_keys_and_values)
{
    using K = int32_t;
    using V = TypeParam;
    using R = cudf::detail::target_type_t<V, aggregation::MAX>;

    fixed_width_column_wrapper<K> keys({ 1, 2, 3, 1, 2, 2, 1, 3, 3, 2, 4},
                                       { 1, 1, 1, 1, 1, 1, 1, 0, 1, 1, 1});
<<<<<<< HEAD
    fixed_width_column_wrapper<V> vals(
        cudf::test::make_fixed_width_column_with_type_param<V>(
            {0, 1, 2, 3, 4, 5, 6, 7, 8, 9, 4},
            {1, 1, 1, 1, 1, 1, 0, 1, 1, 0, 0}));
=======
    fixed_width_column_wrapper<V, int32_t> vals({0, 1, 2, 3, 4, 5, 6, 7, 8, 9, 4},
                                                {1, 1, 1, 1, 1, 1, 0, 1, 1, 0, 0});
>>>>>>> c7b87780

                                          //  { 1, 1,     2, 2, 2,   3, 3,    4}
    fixed_width_column_wrapper<K> expect_keys({ 1,        2,         3,       4}, all_valid());
                                          //  { 0, 3,     1, 4, 5,   2, 8,    -}
<<<<<<< HEAD
    fixed_width_column_wrapper<R> expect_vals(
        cudf::test::make_fixed_width_column_with_type_param<R>({ 3,        5,         8,       0},
                                                               { 1,        1,         1,       0}));
=======
    fixed_width_column_wrapper<R, int32_t> expect_vals({ 3,        5,         8,       0},
                                                       { 1,        1,         1,       0});
>>>>>>> c7b87780

    auto agg = cudf::make_max_aggregation();
    test_single_agg(keys, vals, expect_keys, expect_vals, std::move(agg));

    auto agg2 = cudf::make_max_aggregation();
    test_single_agg(keys, vals, expect_keys, expect_vals, std::move(agg2), force_use_sort_impl::YES);
}


struct groupby_max_string_test : public cudf::test::BaseFixture {};

TEST_F(groupby_max_string_test, basic)
{
    using K = int32_t;

    fixed_width_column_wrapper<K> keys        {     1,     2,    3,     1,     2,     2,     1,    3,    3,    2 };
    strings_column_wrapper        vals        { "año", "bit", "₹1", "aaa", "zit", "bat", "aaa", "$1", "₹1", "wut"};

    fixed_width_column_wrapper<K> expect_keys {     1,     2,    3 };
    strings_column_wrapper        expect_vals({ "año", "zit", "₹1" });

    auto agg = cudf::make_max_aggregation();
    test_single_agg(keys, vals, expect_keys, expect_vals, std::move(agg));

    auto agg2 = cudf::make_max_aggregation();
    test_single_agg(keys, vals, expect_keys, expect_vals, std::move(agg2), force_use_sort_impl::YES);
}

TEST_F(groupby_max_string_test, zero_valid_values)
{
    using K = int32_t;

    fixed_width_column_wrapper<K> keys        { 1, 1, 1};
    strings_column_wrapper        vals      ( { "año", "bit", "₹1"}, all_null() );

    fixed_width_column_wrapper<K> expect_keys { 1 };
    strings_column_wrapper        expect_vals({ "" }, all_null());

    auto agg = cudf::make_max_aggregation();
    test_single_agg(keys, vals, expect_keys, expect_vals, std::move(agg));

    auto agg2 = cudf::make_max_aggregation();
    test_single_agg(keys, vals, expect_keys, expect_vals, std::move(agg2), force_use_sort_impl::YES);
}
// clang-format on

}  // namespace test
}  // namespace cudf<|MERGE_RESOLUTION|>--- conflicted
+++ resolved
@@ -38,19 +38,10 @@
     using R = cudf::detail::target_type_t<V, aggregation::MAX>;
 
     fixed_width_column_wrapper<K> keys { 1, 2, 3, 1, 2, 2, 1, 3, 3, 2};
-<<<<<<< HEAD
-    fixed_width_column_wrapper<V> vals(
-        cudf::test::make_fixed_width_column_with_type_param<V>({ 0, 1, 2, 3, 4, 5, 6, 7, 8, 9}));
-
-    fixed_width_column_wrapper<K> expect_keys { 1, 2, 3 };
-    fixed_width_column_wrapper<R> expect_vals(
-        cudf::test::make_fixed_width_column_with_type_param<R>({ 6, 9, 8 }));
-=======
     fixed_width_column_wrapper<V, int32_t> vals({ 0, 1, 2, 3, 4, 5, 6, 7, 8, 9});
 
     fixed_width_column_wrapper<K> expect_keys { 1, 2, 3 };
     fixed_width_column_wrapper<R, int32_t> expect_vals({ 6, 9, 8 });
->>>>>>> c7b87780
 
     auto agg = cudf::make_max_aggregation();
     test_single_agg(keys, vals, expect_keys, expect_vals, std::move(agg));
@@ -85,12 +76,7 @@
     using R = cudf::detail::target_type_t<V, aggregation::MAX>;
 
     fixed_width_column_wrapper<K> keys( { 1, 2, 3}, all_null() );
-<<<<<<< HEAD
-    fixed_width_column_wrapper<V> vals(
-          cudf::test::make_fixed_width_column_with_type_param<V>({3, 4, 5}));
-=======
     fixed_width_column_wrapper<V, int32_t> vals({3, 4, 5});
->>>>>>> c7b87780
 
     fixed_width_column_wrapper<K> expect_keys { };
     fixed_width_column_wrapper<R> expect_vals { };
@@ -109,19 +95,10 @@
     using R = cudf::detail::target_type_t<V, aggregation::MAX>;
 
     fixed_width_column_wrapper<K> keys   { 1, 1, 1};
-<<<<<<< HEAD
-    fixed_width_column_wrapper<V> vals(
-        cudf::test::make_fixed_width_column_with_type_param<V>({3, 4, 5}, all_null()));
-
-    fixed_width_column_wrapper<K> expect_keys { 1 };
-    fixed_width_column_wrapper<R> expect_vals(
-        cudf::test::make_fixed_width_column_with_type_param<R>({ 0 }, all_null()));
-=======
     fixed_width_column_wrapper<V, int32_t> vals({3, 4, 5}, all_null());
 
     fixed_width_column_wrapper<K> expect_keys { 1 };
     fixed_width_column_wrapper<R, int32_t> expect_vals({ 0 }, all_null());
->>>>>>> c7b87780
 
     auto agg = cudf::make_max_aggregation();
     test_single_agg(keys, vals, expect_keys, expect_vals, std::move(agg));
@@ -138,27 +115,14 @@
 
     fixed_width_column_wrapper<K> keys({ 1, 2, 3, 1, 2, 2, 1, 3, 3, 2, 4},
                                        { 1, 1, 1, 1, 1, 1, 1, 0, 1, 1, 1});
-<<<<<<< HEAD
-    fixed_width_column_wrapper<V> vals(
-        cudf::test::make_fixed_width_column_with_type_param<V>(
-            {0, 1, 2, 3, 4, 5, 6, 7, 8, 9, 4},
-            {1, 1, 1, 1, 1, 1, 0, 1, 1, 0, 0}));
-=======
     fixed_width_column_wrapper<V, int32_t> vals({0, 1, 2, 3, 4, 5, 6, 7, 8, 9, 4},
                                                 {1, 1, 1, 1, 1, 1, 0, 1, 1, 0, 0});
->>>>>>> c7b87780
 
                                           //  { 1, 1,     2, 2, 2,   3, 3,    4}
     fixed_width_column_wrapper<K> expect_keys({ 1,        2,         3,       4}, all_valid());
                                           //  { 0, 3,     1, 4, 5,   2, 8,    -}
-<<<<<<< HEAD
-    fixed_width_column_wrapper<R> expect_vals(
-        cudf::test::make_fixed_width_column_with_type_param<R>({ 3,        5,         8,       0},
-                                                               { 1,        1,         1,       0}));
-=======
     fixed_width_column_wrapper<R, int32_t> expect_vals({ 3,        5,         8,       0},
                                                        { 1,        1,         1,       0});
->>>>>>> c7b87780
 
     auto agg = cudf::make_max_aggregation();
     test_single_agg(keys, vals, expect_keys, expect_vals, std::move(agg));
