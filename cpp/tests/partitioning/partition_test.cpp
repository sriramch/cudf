--- conflicted
+++ resolved
@@ -63,12 +63,7 @@
   using value_type = cudf::test::GetType<TypeParam, 0>;
   using map_type   = cudf::test::GetType<TypeParam, 1>;
 
-<<<<<<< HEAD
-  fixed_width_column_wrapper<value_type> input(
-    cudf::test::make_fixed_width_column_with_type_param<value_type>({1, 2, 3}));
-=======
   fixed_width_column_wrapper<value_type, int32_t> input({1, 2, 3});
->>>>>>> c7b87780
   fixed_width_column_wrapper<map_type> map{1, 2};
 
   EXPECT_THROW(cudf::partition(cudf::table_view{{input}}, map, 3), cudf::logic_error);
@@ -79,12 +74,7 @@
   using value_type = cudf::test::GetType<TypeParam, 0>;
   using map_type   = cudf::test::GetType<TypeParam, 1>;
 
-<<<<<<< HEAD
-  fixed_width_column_wrapper<value_type> input(
-    cudf::test::make_fixed_width_column_with_type_param<value_type>({1, 2, 3}));
-=======
   fixed_width_column_wrapper<value_type, int32_t> input({1, 2, 3});
->>>>>>> c7b87780
   fixed_width_column_wrapper<map_type> map{{1, 2}, {1, 0}};
 
   EXPECT_THROW(cudf::partition(cudf::table_view{{input}}, map, 3), cudf::logic_error);
@@ -141,12 +131,7 @@
   using value_type = cudf::test::GetType<TypeParam, 0>;
   using map_type   = cudf::test::GetType<TypeParam, 1>;
 
-<<<<<<< HEAD
-  fixed_width_column_wrapper<value_type> first(
-    cudf::test::make_fixed_width_column_with_type_param<value_type>({0, 1, 2, 3, 4, 5}));
-=======
   fixed_width_column_wrapper<value_type, int32_t> first({0, 1, 2, 3, 4, 5});
->>>>>>> c7b87780
   strings_column_wrapper strings{"this", "is", "a", "column", "of", "strings"};
   auto table_to_partition = cudf::table_view{{first, strings}};
 
@@ -162,12 +147,7 @@
   using value_type = cudf::test::GetType<TypeParam, 0>;
   using map_type   = cudf::test::GetType<TypeParam, 1>;
 
-<<<<<<< HEAD
-  fixed_width_column_wrapper<value_type> first(
-    cudf::test::make_fixed_width_column_with_type_param<value_type>({0, 1, 3, 7, 5, 13}));
-=======
   fixed_width_column_wrapper<value_type, int32_t> first({0, 1, 3, 7, 5, 13});
->>>>>>> c7b87780
   strings_column_wrapper strings{"this", "is", "a", "column", "of", "strings"};
   auto table_to_partition = cudf::table_view{{first, strings}};
 
@@ -175,12 +155,7 @@
 
   std::vector<cudf::size_type> expected_offsets{0, 1, 2, 3, 4, 5, 6};
 
-<<<<<<< HEAD
-  fixed_width_column_wrapper<value_type> expected_first(
-    cudf::test::make_fixed_width_column_with_type_param<value_type>({13, 5, 7, 3, 1, 0}));
-=======
   fixed_width_column_wrapper<value_type, int32_t> expected_first({13, 5, 7, 3, 1, 0});
->>>>>>> c7b87780
   strings_column_wrapper expected_strings{"strings", "of", "column", "a", "is", "this"};
   auto expected_partitioned_table = cudf::table_view{{expected_first, expected_strings}};
 
@@ -192,12 +167,7 @@
   using value_type = cudf::test::GetType<TypeParam, 0>;
   using map_type   = cudf::test::GetType<TypeParam, 1>;
 
-<<<<<<< HEAD
-  fixed_width_column_wrapper<value_type> first(
-    cudf::test::make_fixed_width_column_with_type_param<value_type>({0, 1, 3, 7, 5, 13}));
-=======
   fixed_width_column_wrapper<value_type, int32_t> first({0, 1, 3, 7, 5, 13});
->>>>>>> c7b87780
   strings_column_wrapper strings{"this", "is", "a", "column", "of", "strings"};
   auto table_to_partition = cudf::table_view{{first, strings}};
 
@@ -205,12 +175,7 @@
 
   std::vector<cudf::size_type> expected_offsets{0, 6};
 
-<<<<<<< HEAD
-  fixed_width_column_wrapper<value_type> expected_first(
-    cudf::test::make_fixed_width_column_with_type_param<value_type>({13, 5, 7, 3, 1, 0}));
-=======
   fixed_width_column_wrapper<value_type, int32_t> expected_first({13, 5, 7, 3, 1, 0});
->>>>>>> c7b87780
   strings_column_wrapper expected_strings{"strings", "of", "column", "a", "is", "this"};
   auto expected_partitioned_table = cudf::table_view{{expected_first, expected_strings}};
 
@@ -222,12 +187,7 @@
   using value_type = cudf::test::GetType<TypeParam, 0>;
   using map_type   = cudf::test::GetType<TypeParam, 1>;
 
-<<<<<<< HEAD
-  fixed_width_column_wrapper<value_type> first(
-    cudf::test::make_fixed_width_column_with_type_param<value_type>({0, 1, 3, 7, 5, 13}));
-=======
   fixed_width_column_wrapper<value_type, int32_t> first({0, 1, 3, 7, 5, 13});
->>>>>>> c7b87780
   strings_column_wrapper strings{"this", "is", "a", "column", "of", "strings"};
   auto table_to_partition = cudf::table_view{{first, strings}};
 
@@ -235,12 +195,7 @@
 
   std::vector<cudf::size_type> expected_offsets{0, 2, 2, 4, 4, 6};
 
-<<<<<<< HEAD
-  fixed_width_column_wrapper<value_type> expected_first(
-    cudf::test::make_fixed_width_column_with_type_param<value_type>({3, 7, 0, 1, 5, 13}));
-=======
   fixed_width_column_wrapper<value_type, int32_t> expected_first({3, 7, 0, 1, 5, 13});
->>>>>>> c7b87780
   strings_column_wrapper expected_strings{"a", "column", "this", "is", "of", "strings"};
   auto expected_partitioned_table = cudf::table_view{{expected_first, expected_strings}};
 
