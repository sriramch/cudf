--- conflicted
+++ resolved
@@ -423,15 +423,9 @@
             src/bitmask/legacy/legacy_bitmask.cpp
             src/gis/point_in_polygon.cu
             src/copying/legacy/copy_range.cu
-<<<<<<< HEAD
             src/filling/legacy/fill.cu
             src/filling/legacy/repeat.cu
-            src/search/search.cu
-=======
-            src/filling/fill.cu
-            src/filling/repeat.cu
             src/search/legacy/search.cu
->>>>>>> f611a9df
             src/column/column.cu
             src/column/column_view.cpp
             src/column/column_device_view.cu
