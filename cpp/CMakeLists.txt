#=============================================================================
# Copyright (c) 2018-2019, NVIDIA CORPORATION.
#
# Licensed under the Apache License, Version 2.0 (the "License");
# you may not use this file except in compliance with the License.
# You may obtain a copy of the License at
#
#     http://www.apache.org/licenses/LICENSE-2.0
#
# Unless required by applicable law or agreed to in writing, software
# distributed under the License is distributed on an "AS IS" BASIS,
# WITHOUT WARRANTIES OR CONDITIONS OF ANY KIND, either express or implied.
# See the License for the specific language governing permissions and
# limitations under the License.
#=============================================================================
cmake_minimum_required(VERSION 3.12 FATAL_ERROR)

project(CUDA_DATAFRAME VERSION 0.12.0 LANGUAGES C CXX CUDA)

if(NOT CMAKE_CUDA_COMPILER)
  message(SEND_ERROR "CMake cannot locate a CUDA compiler")
endif(NOT CMAKE_CUDA_COMPILER)

###################################################################################################
# - build type ------------------------------------------------------------------------------------

# Set a default build type if none was specified
set(DEFAULT_BUILD_TYPE "Release")

if(NOT CMAKE_BUILD_TYPE AND NOT CMAKE_CONFIGURATION_TYPES)
  message(STATUS "Setting build type to '${DEFAULT_BUILD_TYPE}' since none specified.")
  set(CMAKE_BUILD_TYPE "${DEFAULT_BUILD_TYPE}" CACHE
      STRING "Choose the type of build." FORCE)
  # Set the possible values of build type for cmake-gui
  set_property(CACHE CMAKE_BUILD_TYPE PROPERTY STRINGS
    "Debug" "Release" "MinSizeRel" "RelWithDebInfo")
endif(NOT CMAKE_BUILD_TYPE AND NOT CMAKE_CONFIGURATION_TYPES)

###################################################################################################
# - compiler options ------------------------------------------------------------------------------

set(CMAKE_CXX_STANDARD 14)
set(CMAKE_C_COMPILER $ENV{CC})
set(CMAKE_CXX_COMPILER $ENV{CXX})
set(CMAKE_CXX_STANDARD_REQUIRED ON)

set(CMAKE_CUDA_STANDARD 14)
set(CMAKE_CUDA_STANDARD_REQUIRED ON)

if(CMAKE_COMPILER_IS_GNUCXX)
    set(CMAKE_CXX_FLAGS "${CMAKE_CXX_FLAGS} -Werror")

    # Suppress parentheses warning which causes gmock to fail
    set(CMAKE_CUDA_FLAGS "${CMAKE_CUDA_FLAGS} -Xcompiler -Wno-parentheses")

    option(CMAKE_CXX11_ABI "Enable the GLIBCXX11 ABI" ON)
    if(CMAKE_CXX11_ABI)
        message(STATUS "CUDF: Enabling the GLIBCXX11 ABI")
    else()
        message(STATUS "CUDF: Disabling the GLIBCXX11 ABI")
        set(CMAKE_C_FLAGS "${CMAKE_C_FLAGS} -D_GLIBCXX_USE_CXX11_ABI=0")
        set(CMAKE_CXX_FLAGS "${CMAKE_CXX_FLAGS} -D_GLIBCXX_USE_CXX11_ABI=0")
        set(CMAKE_CUDA_FLAGS "${CMAKE_CUDA_FLAGS} -Xcompiler -D_GLIBCXX_USE_CXX11_ABI=0")
    endif(CMAKE_CXX11_ABI)
endif(CMAKE_COMPILER_IS_GNUCXX)

if(CMAKE_CUDA_COMPILER_VERSION)
  # Compute the version. from  CMAKE_CUDA_COMPILER_VERSION
  string(REGEX REPLACE "([0-9]+)\\.([0-9]+).*" "\\1" CUDA_VERSION_MAJOR ${CMAKE_CUDA_COMPILER_VERSION})
  string(REGEX REPLACE "([0-9]+)\\.([0-9]+).*" "\\2" CUDA_VERSION_MINOR ${CMAKE_CUDA_COMPILER_VERSION})
  set(CUDA_VERSION "${CUDA_VERSION_MAJOR}.${CUDA_VERSION_MINOR}" CACHE STRING "Version of CUDA as computed from nvcc.")
  mark_as_advanced(CUDA_VERSION)
endif()

message(STATUS "CUDA_VERSION_MAJOR: ${CUDA_VERSION_MAJOR}")
message(STATUS "CUDA_VERSION_MINOR: ${CUDA_VERSION_MINOR}")
message(STATUS "CUDA_VERSION: ${CUDA_VERSION}")

# Always set this convenience variable
set(CUDA_VERSION_STRING "${CUDA_VERSION}")

# Auto-detect available GPU compute architectures
set(GPU_ARCHS "ALL" CACHE STRING
  "List of GPU architectures (semicolon-separated) to be compiled for. Pass 'ALL' if you want to compile for all supported GPU architectures. Empty string means to auto-detect the GPUs on the current system")

if("${GPU_ARCHS}" STREQUAL "")
  include(cmake/EvalGpuArchs.cmake)
  evaluate_gpu_archs(GPU_ARCHS)
endif()

if("${GPU_ARCHS}" STREQUAL "ALL")
  set(GPU_ARCHS "60")
  if((CUDA_VERSION_MAJOR EQUAL 9) OR (CUDA_VERSION_MAJOR GREATER 9))
    set(GPU_ARCHS "${GPU_ARCHS};70")
  endif()
  if((CUDA_VERSION_MAJOR EQUAL 10) OR (CUDA_VERSION_MAJOR GREATER 10))
    set(GPU_ARCHS "${GPU_ARCHS};75")
  endif()
endif()
message("GPU_ARCHS = ${GPU_ARCHS}")

foreach(arch ${GPU_ARCHS})
  set(CMAKE_CUDA_FLAGS "${CMAKE_CUDA_FLAGS} -gencode arch=compute_${arch},code=sm_${arch}")
endforeach()

list(GET GPU_ARCHS -1 ptx)
set(CMAKE_CUDA_FLAGS "${CMAKE_CUDA_FLAGS} -gencode arch=compute_${ptx},code=compute_${ptx}")

set(CMAKE_CUDA_FLAGS "${CMAKE_CUDA_FLAGS} --expt-extended-lambda --expt-relaxed-constexpr")

# set warnings as errors
# TODO: remove `no-maybe-unitialized` used to suppress warnings in rmm::exec_policy
set(CMAKE_CUDA_FLAGS "${CMAKE_CUDA_FLAGS} -Werror cross-execution-space-call -Xcompiler -Wall,-Werror")

# Option to enable line info in CUDA device compilation to allow introspection when profiling / memchecking
option(CMAKE_CUDA_LINEINFO "Enable the -lineinfo option for nvcc (useful for cuda-memcheck / profiler" OFF)
if(CMAKE_CUDA_LINEINFO)
    set(CMAKE_CUDA_FLAGS "${CMAKE_CUDA_FLAGS} -lineinfo")
endif(CMAKE_CUDA_LINEINFO)

# Debug options
if(CMAKE_BUILD_TYPE MATCHES Debug)
    message(STATUS "Building with debugging flags")
    set(CMAKE_CUDA_FLAGS "${CMAKE_CUDA_FLAGS} -G -Xcompiler -rdynamic")
endif(CMAKE_BUILD_TYPE MATCHES Debug)

# To apply RUNPATH to transitive dependencies (this is a temporary solution)
set(CMAKE_SHARED_LINKER_FLAGS "-Wl,--disable-new-dtags")
set(CMAKE_EXE_LINKER_FLAGS "-Wl,--disable-new-dtags")

# Build options
option(BUILD_SHARED_LIBS "Build shared libraries" ON)
option(BUILD_TESTS "Configure CMake to build tests" ON)
option(BUILD_BENCHMARKS "Configure CMake to build (google) benchmarks" OFF)

###################################################################################################
# - cmake modules ---------------------------------------------------------------------------------

set(CMAKE_MODULE_PATH "${CMAKE_CURRENT_SOURCE_DIR}/cmake/Modules/" ${CMAKE_MODULE_PATH})

include(FeatureSummary)
include(CheckIncludeFiles)
include(CheckLibraryExists)

###################################################################################################
# - conda environment -----------------------------------------------------------------------------

if("$ENV{CONDA_BUILD}" STREQUAL "1")
    set(CMAKE_SYSTEM_PREFIX_PATH "$ENV{BUILD_PREFIX};$ENV{PREFIX};${CMAKE_SYSTEM_PREFIX_PATH}")
    set(CONDA_INCLUDE_DIRS "$ENV{BUILD_PREFIX}/include" "$ENV{PREFIX}/include")
    set(CONDA_LINK_DIRS "$ENV{BUILD_PREFIX}/lib" "$ENV{PREFIX}/lib")
    message(STATUS "Conda build detected, CMAKE_SYSTEM_PREFIX_PATH set to: ${CMAKE_SYSTEM_PREFIX_PATH}")
elseif(DEFINED ENV{CONDA_PREFIX})
    set(CMAKE_SYSTEM_PREFIX_PATH "$ENV{CONDA_PREFIX};${CMAKE_SYSTEM_PREFIX_PATH}")
    set(CONDA_INCLUDE_DIRS "$ENV{CONDA_PREFIX}/include")
    set(CONDA_LINK_DIRS "$ENV{CONDA_PREFIX}/lib")
    message(STATUS "Conda environment detected, CMAKE_SYSTEM_PREFIX_PATH set to: ${CMAKE_SYSTEM_PREFIX_PATH}")
endif("$ENV{CONDA_BUILD}" STREQUAL "1")

###################################################################################################
# - find arrow ------------------------------------------------------------------------------------

message(STATUS "BUILDING ARROW")
include(ConfigureArrow)

if(ARROW_FOUND)
    message(STATUS "Apache Arrow found in ${ARROW_INCLUDE_DIR}")
else()
    message(FATAL_ERROR "Apache Arrow not found, please check your settings.")
endif(ARROW_FOUND)

###################################################################################################
# - clone libcu++ ------------------------------------------------------------------------------------

message(STATUS "Installing libcu++")
execute_process(WORKING_DIRECTORY ${CMAKE_BINARY_DIR}
                COMMAND git clone --branch cudf --recurse-submodules
                        https://github.com/rapidsai/thirdparty-freestanding.git libcudacxx)

file(MAKE_DIRECTORY "${CMAKE_BINARY_DIR}/include/libcudacxx")
file(MAKE_DIRECTORY "${CMAKE_BINARY_DIR}/include/libcxx/include")

file(INSTALL ${CMAKE_BINARY_DIR}/libcudacxx/include/        DESTINATION include/libcudacxx)
file(INSTALL ${CMAKE_BINARY_DIR}/libcudacxx/libcxx/include/ DESTINATION include/libcxx/include)

###################################################################################################
# - find zlib -------------------------------------------------------------------------------------

find_package(ZLIB REQUIRED)

message(STATUS "ZLIB: ZLIB_LIBRARIES set to ${ZLIB_LIBRARIES}")
message(STATUS "ZLIB: ZLIB_INCLUDE_DIRS set to ${ZLIB_INCLUDE_DIRS}")

if(ZLIB_FOUND)
    message(STATUS "ZLib found in ${ZLIB_INCLUDE_DIRS}")
else()
    message(FATAL_ERROR "ZLib not found, please check your settings.")
endif(ZLIB_FOUND)

###################################################################################################
# - find boost ------------------------------------------------------------------------------------

# Don't look for a CMake configuration file
set(Boost_NO_BOOST_CMAKE ON)

find_package(
    Boost REQUIRED MODULE
    COMPONENTS filesystem
)

message(STATUS "BOOST: Boost_LIBRARIES set to ${Boost_LIBRARIES}")
message(STATUS "BOOST: Boost_INCLUDE_DIRS set to ${Boost_INCLUDE_DIRS}")

if(Boost_FOUND)
    message(STATUS "Boost found in ${Boost_INCLUDE_DIRS}")
    set(CMAKE_C_FLAGS "${CMAKE_C_FLAGS} -DBOOST_NO_CXX14_CONSTEXPR")
    set(CMAKE_CXX_FLAGS "${CMAKE_CXX_FLAGS} -DBOOST_NO_CXX14_CONSTEXPR")
    set(CMAKE_CUDA_FLAGS "${CMAKE_CUDA_FLAGS} -DBOOST_NO_CXX14_CONSTEXPR")
else()
    message(FATAL_ERROR "Boost not found, please check your settings.")
endif(Boost_FOUND)

###################################################################################################
# - RMM -------------------------------------------------------------------------------------------

find_path(RMM_INCLUDE "rmm"
          HINTS "$ENV{RMM_ROOT}/include")

find_library(RMM_LIBRARY "rmm"
             HINTS "$ENV{RMM_ROOT}/lib" "$ENV{RMM_ROOT}/build")

message(STATUS "RMM: RMM_LIBRARY set to ${RMM_LIBRARY}")
message(STATUS "RMM: RMM_INCLUDE set to ${RMM_INCLUDE}")

add_library(rmm SHARED IMPORTED ${RMM_LIBRARY})
if(RMM_INCLUDE AND RMM_LIBRARY)
    set_target_properties(rmm PROPERTIES IMPORTED_LOCATION ${RMM_LIBRARY})
endif(RMM_INCLUDE AND RMM_LIBRARY)

###################################################################################################
# - DLPACK -------------------------------------------------------------------------------------------

find_path(
    DLPACK_INCLUDE "dlpack"
    HINTS "$ENV{DLPACK_ROOT}/include"
)

message(STATUS "DLPACK: DLPACK_INCLUDE set to ${DLPACK_INCLUDE}")

###################################################################################################
# - jitify ----------------------------------------------------------------------------------------

option(JITIFY_USE_CACHE "Use a file cache for JIT compiled kernels" ON)
if(JITIFY_USE_CACHE)
    message(STATUS "Using file cache for JIT compiled kernels")
    add_definitions("-DJITIFY_USE_CACHE -DCUDF_VERSION=${CMAKE_PROJECT_VERSION}")
endif(JITIFY_USE_CACHE)

###################################################################################################
# - add gtest -------------------------------------------------------------------------------------

if(BUILD_TESTS)
    include(CTest)
    include(ConfigureGoogleTest)

    if(GTEST_FOUND)
        message(STATUS "Google C++ Testing Framework (Google Test) found in ${GTEST_ROOT}")
        include_directories(${GTEST_INCLUDE_DIR})
        add_subdirectory(${CMAKE_SOURCE_DIR}/tests)
        add_subdirectory(${CMAKE_SOURCE_DIR}/custrings/tests)
    else()
        message(AUTHOR_WARNING "Google C++ Testing Framework (Google Test) not found: automated tests are disabled.")
    endif(GTEST_FOUND)
endif(BUILD_TESTS)

message(STATUS "CUDF_TEST_LIST set to: ${CUDF_TEST_LIST}")
message(STATUS "NVSTRINGS_TEST_LIST set to: ${NVSTRINGS_TEST_LIST}")

###################################################################################################
# - add google benchmark --------------------------------------------------------------------------

if(BUILD_BENCHMARKS)

  include(ConfigureGoogleBenchmark)

  if(GBENCH_FOUND)
    message(STATUS "Google C++ Benchmarking Framework (Google Benchmark) found in ${GBENCH_ROOT}")
    include_directories(${GBENCH_INCLUDE_DIR})
    add_subdirectory(${CMAKE_SOURCE_DIR}/benchmarks)
  else()
    message(AUTHOR_WARNING "Google C++ Benchmarking Framework (Google Benchmark) not found: automated tests are disabled.")
  endif(GBENCH_FOUND)

endif(BUILD_BENCHMARKS)

###################################################################################################
# - include paths ---------------------------------------------------------------------------------

if(CMAKE_CUDA_TOOLKIT_INCLUDE_DIRECTORIES)
	include_directories("${CMAKE_CUDA_TOOLKIT_INCLUDE_DIRECTORIES}")
endif(CMAKE_CUDA_TOOLKIT_INCLUDE_DIRECTORIES)

include_directories("${CMAKE_BINARY_DIR}/include"
                    "${CMAKE_SOURCE_DIR}/include"
                    "${CMAKE_SOURCE_DIR}/src"
                    "${CMAKE_SOURCE_DIR}/thirdparty/cub"
                    "${CMAKE_SOURCE_DIR}/thirdparty/jitify"
                    "${CMAKE_SOURCE_DIR}/thirdparty/libcudacxx/include"
                    "${ARROW_INCLUDE_DIR}"
                    "${FLATBUFFERS_INCLUDE_DIR}"
                    "${ZLIB_INCLUDE_DIRS}"
                    "${Boost_INCLUDE_DIRS}"
                    "${RMM_INCLUDE}"
                    "${DLPACK_INCLUDE}")

if(CONDA_INCLUDE_DIRS)
    include_directories("${CONDA_INCLUDE_DIRS}")
endif(CONDA_INCLUDE_DIRS)

###################################################################################################
# - library paths ---------------------------------------------------------------------------------

link_directories("${CMAKE_CUDA_IMPLICIT_LINK_DIRECTORIES}" # CMAKE_CUDA_IMPLICIT_LINK_DIRECTORIES is an undocumented/unsupported variable containing the link directories for nvcc
                 "${CMAKE_BINARY_DIR}/lib"
                 "${CMAKE_BINARY_DIR}"
                 "${FLATBUFFERS_LIBRARY_DIR}"
                 "${GTEST_LIBRARY_DIR}"
                 "${RMM_LIBRARY}")

if(CONDA_LINK_DIRS)
    link_directories("${CONDA_LINK_DIRS}")
endif(CONDA_LINK_DIRS)

###################################################################################################
# - library targets -------------------------------------------------------------------------------

add_library(libNVStrings
            custrings/strings/NVStrings.cu
            custrings/strings/NVStringsImpl.cu
            custrings/strings/array.cu
            custrings/strings/attrs.cu
            custrings/strings/case.cu
            custrings/strings/combine.cu
            custrings/strings/convert.cu
            custrings/strings/count.cu
            custrings/strings/datetime.cu
            custrings/strings/extract.cu
            custrings/strings/extract_record.cu
            custrings/strings/find.cu
            custrings/strings/findall.cu
            custrings/strings/findall_record.cu
            custrings/strings/modify.cu
            custrings/strings/pad.cu
            custrings/strings/replace.cu
            custrings/strings/replace_backref.cu
            custrings/strings/replace_multi.cu
            custrings/strings/split.cu
            custrings/strings/strip.cu
            custrings/strings/substr.cu
            custrings/strings/urlencode.cu
            custrings/util.cu
            custrings/regex/regexec.cpp
            custrings/regex/regcomp.cpp)

add_library(libNVCategory
            custrings/category/NVCategory.cu
            custrings/category/numeric_category.cu
            custrings/category/numeric_category_int.cu
            custrings/category/numeric_category_long.cu
            custrings/category/numeric_category_float.cu
            custrings/category/numeric_category_double.cu)

add_library(libNVText
            custrings/text/NVText.cu
            custrings/text/edit_distance.cu
            custrings/text/ngram.cu
            custrings/text/stemmer.cu
            custrings/text/tokens.cu
            custrings/util.cu)

add_library(cudf
            src/comms/ipc/ipc.cpp
            src/column/legacy/column.cpp
            src/column/legacy/context.cpp
            src/table/legacy/table.cpp
            src/merge/merge.cu
            src/strings/nvcategory_util.cpp
            src/join/legacy/joining.cu
            src/join/join.cu
            src/orderby/legacy/orderby.cu
            src/predicates/legacy/is_sorted.cu
            src/sort/is_sorted.cu
            src/sort/legacy/digitize.cu
            src/groupby/hash/legacy/groupby.cu
            src/groupby/sort/legacy/sort_helper.cu
            src/groupby/sort/legacy/groupby.cu
            src/groupby/legacy/groupby_without_aggregation.cu
            src/groupby/common/legacy/aggregation_requests.cpp
            src/rolling/legacy/rolling.cu
            src/rolling/legacy/jit/code/kernel.cpp
            src/rolling/legacy/jit/code/operation.cpp
            src/rolling/legacy/jit/util/type.cpp
            src/binaryop/legacy/binaryop.cpp
            src/binaryop/legacy/compiled/binary_ops.cu
            src/binaryop/legacy/jit/code/kernel.cpp
            src/binaryop/legacy/jit/code/operation.cpp
            src/binaryop/legacy/jit/code/traits.cpp
            src/binaryop/legacy/jit/util/operator.cpp
            src/binaryop/legacy/jit/util/type.cpp
            src/binaryop/binaryop.cpp
            src/binaryop/jit/code/kernel.cpp
            src/binaryop/jit/code/operation.cpp
            src/binaryop/jit/code/traits.cpp
            src/jit/legacy/type.cpp
            src/jit/type.cpp
            src/jit/parser.cpp
            src/jit/cache.cpp
            src/jit/launcher.cpp
            src/transform/legacy/transform.cpp
            src/transform/jit/code/kernel.cpp
            src/transform/legacy/nans_to_nulls.cu
            src/transform/transform.cpp
            src/bitmask/legacy/bitmask_ops.cu
            src/stream_compaction/apply_boolean_mask.cu
            src/stream_compaction/drop_nulls.cu
            src/stream_compaction/drop_duplicates.cu
            src/stream_compaction/legacy/apply_boolean_mask.cu
            src/stream_compaction/legacy/drop_nulls.cu
            src/stream_compaction/legacy/drop_duplicates.cu
            src/datetime/legacy/datetime_ops.cu
            src/datetime/datetime_ops.cu
            src/datetime/datetime_util.cpp
            src/hash/hashing.cu
            src/hash/legacy/hashing.cu
            src/quantiles/legacy/quantiles.cu
            src/quantiles/quantiles.cu
            src/quantiles/legacy/group_quantiles.cu
            src/reductions/legacy/reductions.cu
            src/reductions/legacy/min.cu
            src/reductions/legacy/max.cu
            src/reductions/legacy/any.cu
            src/reductions/legacy/all.cu
            src/reductions/legacy/sum.cu
            src/reductions/legacy/product.cu
            src/reductions/legacy/sum_of_squares.cu
            src/reductions/legacy/mean.cu
            src/reductions/legacy/var.cu
            src/reductions/legacy/std.cu
            src/reductions/legacy/group_std.cu
            src/reductions/legacy/scan.cu
            src/replace/legacy/replace.cu
            src/replace/replace.cu
            src/reshape/legacy/stack.cu
            src/transpose/transpose.cu
            src/transpose/legacy/transpose.cu
            src/merge/legacy/merge.cu
            src/unary/cast_ops.cu
            src/unary/null_ops.cu
            src/unary/legacy/math_ops.cu
            src/unary/legacy/cast_ops.cu
            src/unary/legacy/null_ops.cu
            src/unary/math_ops.cu
            src/unary/unary_ops.cuh
            src/io/legacy/cuio_common.cpp
            src/io/legacy/io_functions.cpp
            src/io/convert/csr/legacy/cudf_to_csr.cu
            src/dlpack/dlpack.cpp
            src/io/convert/dlpack/legacy/cudf_dlpack.cpp
            src/io/avro/legacy/avro_reader_impl.cu
            src/io/avro/avro_gpu.cu
            src/io/avro/avro.cpp
            src/io/avro/reader_impl.cu
            src/io/csv/legacy/csv_reader_impl.cu
            src/io/csv/legacy/csv_writer.cu
            src/io/csv/legacy/csv_gpu.cu
            src/io/csv/csv_gpu.cu
            src/io/csv/reader_impl.cu
            src/io/json/legacy/json_reader_impl.cu
            src/io/orc/legacy/orc_reader_impl.cu
            src/io/orc/legacy/orc_writer_impl.cu
            src/io/orc/orc.cpp
            src/io/orc/timezone.cpp
            src/io/orc/stripe_data.cu
            src/io/orc/stripe_init.cu
            src/io/orc/stripe_enc.cu
            src/io/orc/dict_enc.cu
            src/io/orc/reader_impl.cu
            src/io/orc/writer_impl.cu
            src/io/parquet/page_data.cu
            src/io/parquet/page_hdr.cu
            src/io/parquet/page_enc.cu
            src/io/parquet/page_dict.cu
            src/io/parquet/legacy/parquet_reader_impl.cu
            src/io/parquet/parquet.cpp
            src/io/parquet/reader_impl.cu
            src/io/parquet/writer_impl.cu
            src/io/comp/cpu_unbz2.cpp
            src/io/comp/uncomp.cpp
            src/io/comp/brotli_dict.cpp
            src/io/comp/debrotli.cu
            src/io/comp/snap.cu
            src/io/comp/unsnap.cu
            src/io/comp/gpuinflate.cu
            src/io/functions.cpp
            src/io/statistics/column_stats.cu
            src/io/utilities/datasource.cpp
            src/io/utilities/legacy/parsing_utils.cu
            src/utilities/legacy/cuda_utils.cu
            src/copying/gather.cu
            src/utilities/legacy/column_utils.cpp
            src/utilities/legacy/error_utils.cpp
            src/utilities/nvtx/nvtx_utils.cpp
            src/utilities/nvtx/legacy/nvtx_utils.cpp
            src/copying/copy.cpp
            src/copying/scatter.cu
            src/copying/copy.cu
            src/copying/slice.cpp
            src/copying/split.cpp
            src/copying/contiguous_split.cu
            src/copying/legacy/copy.cpp
            src/copying/legacy/gather.cu
            src/copying/legacy/scatter.cu
            src/copying/legacy/slice.cu
            src/copying/legacy/split.cu
            src/bitmask/legacy/legacy_bitmask.cpp
            src/copying/legacy/copy_range.cu
            src/copying/copy_range.cu
            src/filling/legacy/fill.cu
            src/filling/fill.cu
            src/filling/legacy/repeat.cu
            src/filling/repeat.cu
            src/filling/legacy/tile.cu
            src/search/legacy/search.cu
            src/search/search.cu
            src/column/column.cu
            src/column/column_view.cpp
            src/column/column_device_view.cu
            src/column/column_factories.cpp
            src/table/table_view.cpp
            src/table/table_device_view.cu
            src/table/table.cpp
            src/bitmask/null_mask.cu
            src/rolling/rolling.cu
            src/sort/sort.cu
            src/column/legacy/interop.cpp
            src/strings/attributes.cu
            src/strings/case.cu
            src/strings/char_types/char_types.cu
            src/strings/combine.cu
            src/strings/convert/convert_booleans.cu
            src/strings/convert/convert_datetime.cu
            src/strings/convert/convert_floats.cu
            src/strings/convert/convert_hex.cu
            src/strings/convert/convert_integers.cu
            src/strings/convert/convert_urls.cu
            src/strings/copying/concatenate.cu
            src/strings/copying/copying.cu
            src/strings/find.cu
            src/strings/find_multiple.cu
            src/strings/filling/fill.cu
            src/strings/padding.cu
            src/strings/replace/replace.cu
            src/strings/sorting/sorting.cu
<<<<<<< HEAD
            src/strings/split/partition.cu
=======
>>>>>>> efb1e86b
            src/strings/split/split.cu
            src/strings/strings_column_factories.cu
            src/strings/strings_column_view.cu
            src/strings/strings_scalar_factories.cpp
            src/strings/substring.cu
            src/strings/translate.cu
            src/strings/utilities.cu
            src/scalar/scalar.cpp
            src/scalar/scalar_factories.cpp
            src/groupby/groupby.cu
            src/groupby/hash/groupby.cu
            src/groupby/sort/groupby.cu
            src/aggregation/aggregation.cpp
)

# Rename installation to proper names for later finding
set_target_properties(libNVStrings PROPERTIES OUTPUT_NAME "NVStrings")
set_target_properties(libNVCategory PROPERTIES OUTPUT_NAME "NVCategory")
set_target_properties(libNVText PROPERTIES OUTPUT_NAME "NVText")

# Override RPATH for cudf
set_target_properties(cudf PROPERTIES BUILD_RPATH "\$ORIGIN")

# Override RPATH for nvstrings
set_target_properties(libNVStrings PROPERTIES BUILD_RPATH "\$ORIGIN")
set_target_properties(libNVCategory PROPERTIES BUILD_RPATH "\$ORIGIN")
set_target_properties(libNVText PROPERTIES BUILD_RPATH "\$ORIGIN")

###################################################################################################
# - jitify ----------------------------------------------------------------------------------------

# Creates executable stringify and uses it to convert types.h to c-str for use in JIT code
add_executable(stringify "${CMAKE_SOURCE_DIR}/thirdparty/jitify/stringify.cpp")
execute_process(WORKING_DIRECTORY ${CMAKE_BINARY_DIR}
    COMMAND ${CMAKE_COMMAND} -E make_directory ${CMAKE_BINARY_DIR}/include)

add_custom_command(WORKING_DIRECTORY ${CMAKE_CURRENT_SOURCE_DIR}/include
                   COMMENT "Stringify types.h, types.hpp, and timestamps.hpp for use in JIT compiled code"
                   DEPENDS stringify
                   OUTPUT ${CMAKE_BINARY_DIR}/include/types.h.jit
                          ${CMAKE_BINARY_DIR}/include/types.hpp.jit
                          ${CMAKE_BINARY_DIR}/include/timestamps.hpp.jit
                   MAIN_DEPENDENCY ${CMAKE_CURRENT_SOURCE_DIR}/include/cudf/types.h
                                   ${CMAKE_CURRENT_SOURCE_DIR}/include/cudf/types.hpp
                                   ${CMAKE_CURRENT_SOURCE_DIR}/include/cudf/wrappers/timestamps.hpp

                   COMMAND ${CMAKE_BINARY_DIR}/stringify cudf/types.h > ${CMAKE_BINARY_DIR}/include/types.h.jit
                   COMMAND ${CMAKE_BINARY_DIR}/stringify cudf/types.hpp > ${CMAKE_BINARY_DIR}/include/types.hpp.jit
                   COMMAND ${CMAKE_BINARY_DIR}/stringify cudf/wrappers/timestamps.hpp > ${CMAKE_BINARY_DIR}/include/timestamps.hpp.jit
                   )

add_custom_target(stringify_run DEPENDS
                  ${CMAKE_BINARY_DIR}/include/types.h.jit
                  ${CMAKE_BINARY_DIR}/include/types.hpp.jit
                  ${CMAKE_BINARY_DIR}/include/timestamps.hpp.jit)

add_dependencies(cudf stringify_run)

###################################################################################################
# - build options ---------------------------------------------------------------------------------

option(USE_NVTX "Build with NVTX support" ON)
if(USE_NVTX)
    message(STATUS "Using Nvidia Tools Extension")
    find_library(NVTX_LIBRARY nvToolsExt PATH ${CMAKE_CUDA_IMPLICIT_LINK_DIRECTORIES})
    target_link_libraries(cudf ${NVTX_LIBRARY})
    set(CMAKE_CXX_FLAGS "${CMAKE_CXX_FLAGS} -DUSE_NVTX")
endif(USE_NVTX)

option(HT_DEFAULT_ALLOCATOR "Use the default allocator for hash tables" ON)
if(HT_DEFAULT_ALLOCATOR)
    message(STATUS "Using default allocator for hash tables")
    set(CMAKE_CUDA_FLAGS "${CMAKE_CUDA_FLAGS} --define-macro HT_DEFAULT_ALLOCATOR")
endif(HT_DEFAULT_ALLOCATOR)

###################################################################################################
# - link libraries --------------------------------------------------------------------------------

# Get all the symbols from the Arrow CUDA Library for Cython
set(ARROW_CUDA_LIB_LINK -Wl,--whole-archive ${ARROW_CUDA_LIB} -Wl,--no-whole-archive)

# link targets for NVStrings
target_link_libraries(libNVStrings rmm cudart cuda)
target_link_libraries(libNVCategory libNVStrings rmm cudart cuda)
target_link_libraries(libNVText libNVStrings rmm cudart cuda)

# link targets for cuDF
target_link_libraries(cudf NVCategory NVStrings rmm ${ARROW_CUDA_LIB_LINK} ${ARROW_LIB} nvrtc cudart cuda ${ZLIB_LIBRARIES} ${Boost_LIBRARIES})

###################################################################################################
# - install targets -------------------------------------------------------------------------------

# install targets for NVStrings
install(TARGETS libNVStrings
        DESTINATION lib
        COMPONENT nvstrings)

install(TARGETS libNVCategory
        DESTINATION lib
        COMPONENT nvstrings)

install(TARGETS libNVText
        DESTINATION lib
        COMPONENT nvstrings)

install(DIRECTORY ${CMAKE_CURRENT_SOURCE_DIR}/include/nvstrings
        DESTINATION include
        COMPONENT nvstrings)

add_custom_target(nvstrings
                  DEPENDS libNVStrings libNVCategory libNVText)

# install targets for cuDF
install(TARGETS cudf
        DESTINATION lib
        COMPONENT cudf)
install(DIRECTORY ${CMAKE_CURRENT_SOURCE_DIR}/include/cudf
        DESTINATION include
        COMPONENT cudf)

install(DIRECTORY ${CMAKE_BINARY_DIR}/include/libcxx
        DESTINATION include/libcudf
        COMPONENT cudf)

install(DIRECTORY ${CMAKE_BINARY_DIR}/include/libcudacxx
        DESTINATION include/libcudf
        COMPONENT cudf)

add_custom_target(install_cudf
                  COMMAND "${CMAKE_COMMAND}" -DCOMPONENT=cudf -P "${CMAKE_BINARY_DIR}/cmake_install.cmake"
                  DEPENDS cudf)

if(BUILD_TESTS)
    add_dependencies(install_cudf cudftestutil)
endif(BUILD_TESTS)

add_custom_target(install_nvstrings
                  COMMAND "${CMAKE_COMMAND}" -DCOMPONENT=nvstrings -P "${CMAKE_BINARY_DIR}/cmake_install.cmake"
                  DEPENDS nvstrings)

add_custom_target(build_tests_cudf
                  DEPENDS ${CUDF_TEST_LIST})

add_custom_target(build_tests_nvstrings
                  DEPENDS ${NVSTRINGS_TEST_LIST})

add_custom_target(test_cudf
                  COMMAND ctest -E "NVSTRINGS"
                  DEPENDS build_tests_cudf)

add_custom_target(test_nvstrings
                  COMMAND ctest -R "NVSTRINGS"
                  DEPENDS build_tests_nvstrings)

###################################################################################################
# - make documentation ----------------------------------------------------------------------------

# doc targets for nvstrings
add_custom_command(OUTPUT NVSTRINGS_DOXYGEN
                   WORKING_DIRECTORY ${CMAKE_CURRENT_SOURCE_DIR}/custrings/doxygen
                   COMMAND doxygen Doxyfile
                   VERBATIM
)
add_custom_target(docs_nvstrings DEPENDS NVSTRINGS_DOXYGEN)

# doc targets for cuDF
add_custom_command(OUTPUT CUDF_DOXYGEN
                   WORKING_DIRECTORY ${CMAKE_CURRENT_SOURCE_DIR}/doxygen
                   COMMAND doxygen Doxyfile
                   VERBATIM)

add_custom_target(docs_cudf DEPENDS CUDF_DOXYGEN)<|MERGE_RESOLUTION|>--- conflicted
+++ resolved
@@ -561,10 +561,7 @@
             src/strings/padding.cu
             src/strings/replace/replace.cu
             src/strings/sorting/sorting.cu
-<<<<<<< HEAD
             src/strings/split/partition.cu
-=======
->>>>>>> efb1e86b
             src/strings/split/split.cu
             src/strings/strings_column_factories.cu
             src/strings/strings_column_view.cu
